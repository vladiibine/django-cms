--- conflicted
+++ resolved
@@ -104,12 +104,8 @@
     'reversion',
     'example.categories',
     'debug_toolbar',
-<<<<<<< HEAD
-    #'south',
-=======
+
     'south',
->>>>>>> e9a80daa
-    
     # sample application
     'sampleapp',
 )
