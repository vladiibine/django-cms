--- conflicted
+++ resolved
@@ -2,11 +2,9 @@
 from django.db import models
 from django.db.models.base import ModelBase
 from django.db.models.loading import get_model
-from django.db.models.fields.related import RelatedField, OneToOneField,\
-    OneToOneRel
+from django.db.models.fields.related import RelatedField
 from django.core.exceptions import ObjectDoesNotExist
 from publisher.errors import MpttCantPublish
-from django.db.models.related import RelatedObject
 
 class Publisher(models.Model):
     """Abstract class which have to be extended for adding class to publisher.
@@ -176,17 +174,11 @@
             public = self.public
         except AttributeError:
             public = self.inherited_public
-<<<<<<< HEAD
-        
+
         if public:
             print ">> delete_with_public, go"
             public.delete()
         self.delete()        
-=======
-    
-        public.delete()
-        super(Publisher, self).delete()        
->>>>>>> a6a3b4aa
     
     class Meta:
         abstract = True
@@ -195,7 +187,6 @@
 class PublicPublisher(models.Model):
     """This will be always added to public mode bases.
     """
-<<<<<<< HEAD
     def delete_marked_for_deletion(self, collect=True):
         """If this instance, or some remote instances are marked for deletion
         kill them.
@@ -216,19 +207,6 @@
         if self.mark_delete:
             self.delete()
 
-=======
-    def delete_marked_for_deletion(self):
-        """If this instance, or some remote instances are marked for deletion
-        kill them.
-        """
-        for obj in self._meta.get_all_related_objects():
-            if issubclass(obj.model, PublicPublisher) and obj.mark_delete:
-                obj.delete()
-                
-        if self.mark_delete:
-            self.delete()
-    
->>>>>>> a6a3b4aa
     class Meta:
         abstract = True
         
