--- conflicted
+++ resolved
@@ -30,38 +30,20 @@
     for node in nodes: 
         if not hasattr(node, 'level'):
             # remove and ignore nodes that don't have level information
-<<<<<<< HEAD
-            removed.append(node)
-            if node.parent:
-                if node in node.parent.children:
-                    node.parent.children.remove(node)
-=======
             remove(node, removed)
->>>>>>> f90ac0a0
             continue
         if node.level == from_level:
             # turn nodes that are on from_level into root nodes
             final.append(node)
             node.parent = None
-<<<<<<< HEAD
-        if not node.ancestor and not node.selected:
-            # cut inactive nodes to extra_inactive
-=======
         if not node.ancestor and not node.selected and not node.descendant:
             # cut inactive nodes to extra_inactive, but not of descendants of 
             # the selected node
->>>>>>> f90ac0a0
             cut_after(node, extra_inactive, removed)
         if node.level > to_level and node.parent:
             # remove nodes that are too deep, but not nodes that are on 
             # from_level (local root nodes)
-<<<<<<< HEAD
-            removed.append(node)
-            if node in node.parent.children:
-                node.parent.children.remove(node)
-=======
             remove(node, removed)
->>>>>>> f90ac0a0
         if node.selected:
             selected = node
         if not node.visible:
