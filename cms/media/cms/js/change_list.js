// some very small jquery extensions
(function($) {
	// very simple yellow fade plugin..
	$.fn.yft = function(){ this.effect("highlight", {}, 1000); };
	
	// jquery replace plugin :)
	$.fn.replace = function(o) { 
		return this.after(o).remove().end(); 
	};


	var tree;
	// global initTree function
	initTree = function(){
		tree = new tree_component();
		var options = {
			rules: {
				clickable: "all",
				renameable: "none",
				deletable: "all",
				creatable: "all",
				draggable: "all",
				dragrules: "all",
				droppable: "all",
				metadata : "mdata",
				use_inline: true
				//droppable : ["tree_drop"]
			},
			path: false,
			ui: {
				dots: true,
				rtl: false,
				animation: 0,
				hover_mode: true,
				theme_path: false,
				theme_name: "default",
				a_class: "title"
			},
			cookies : {},
			callback: {
				beforemove  : function(what, where, position, tree) {
					item_id = what.id.split("page_")[1];
					target_id = where.id.split("page_")[1];
					old_node = what;
					if($(what).parent().children("li").length > 1){
						if($(what).next("li").length){
							old_target = $(what).next("li")[0];
							old_position = "right";
						}
						if($(what).prev("li").length){
							old_target = $(what).prev("li")[0];
							old_position = "left";
						}
					}else{
						if($(what).attr("rel") != "topnode"){
							old_target = $(what).parent().parent()[0];
							old_position = "inside";
						}
					}
					
					addUndo(what, where, position);
					return true; 
				},
				onmove: function(what, where, position, tree){
					item_id = what.id.split("page_")[1];
					target_id = where.id.split("page_")[1];
					if (position == "before") {
						position = "left";
					}else if (position == "after") {
						position = "right";
					}else if(position == "inside"){
						position = "last-child";
					}
					moveTreeItem(what, item_id, target_id, position, false);
				},
				onchange: function(node, tree){
					var url = $(node).find('a.title').attr("href");
					self.location = url;
				}
			}
		};
		
		
		if (!$($("div.tree").get(0)).hasClass('root_allow_children')){
			// disalow possibility for adding subnodes to main tree, user doesn't
			// have permissions for this
			options.rules.dragrules = ["node inside topnode", "topnode inside topnode", "node * node"];
		}
		
		//dragrules : [ "folder * folder", "folder inside root", "tree-drop * folder" ],
	        
		tree.init($("div.tree"), options);
	};
	
	$(document).ready(function() {	
	    var selected_page = false;
	    var action = false;
		
		var _oldAjax = $.ajax;
		
		$.ajax = function(s){
			// just override ajax function, so the loader message gets displayed 
			// always
			$('#loader-message').show();
			
			callback = s.success || false;
			s.success = function(data, status){
				if (callback) {
					callback(data, status);
				}
				$('#loader-message').hide();
				syncCols();
			};
			
			// just for debuging!! 
			/*s.complete = function(xhr, status) {
				if (status == "error" && cmsSettings.debug) {
					$('body').before(xhr.responseText);
				}
			}*/
			// end just for debuging
			
			// TODO: add error state!
			return _oldAjax(s);
		};
		
		
		function refresh(){
			window.location = window.location.href;
		}
		
		function refreshIfChildren(pageId){
			return $('#page_' + pageId).find('li[id^=page_]').length ? refresh : function(){};
		}
	
		/**
		 * Loads remote dialog to dialogs div.
		 * 
		 * @param {String} url 
		 * @param {Object} data Data to be send over post
		 * @param {Function} noDialogCallback Gets called when response is empty.
		 * @param {Function} callback Standard callback function.
		 */
		function loadDialog(url, data, noDialogCallback, callback){
			if (data === undefined) data = {};
			$.post(url, data, function(response) {
				if (response == '' && noDialogCallback) noDialogCallback();
				$('#dialogs').empty().append(response);
				if (callback) callback(response);
			});
		}
		
		
		// let's start event delegation
		
	    $('#changelist li').click(function(e) {
	        // I want a link to check the class
	        if(e.target.tagName == 'IMG' || e.target.tagName == 'SPAN')
	            var target = e.target.parentNode;
	        else
	            var target = e.target;
	        var jtarget = $(target);
	        
	        if(jtarget.hasClass("move")) {
	        	// prepare tree for move / cut paste
				var id = e.target.id.split("move-link-")[1];
				if(id==null){
					id = e.target.parentNode.id.split("move-link-")[1];
				}
	            var page_id = id;
	            selected_page = page_id;
	            action = "move";
				$('span.move-target-container, span.line, a.move-target').show();
	            $('#page_'+page_id).addClass("selected");
				$('#page_'+page_id+' span.move-target-container').hide();
				e.stopPropagation();
	            return false;
	        }
	        
	        if(jtarget.hasClass("copy")) {
	        	// prepare tree for copy
				var id = e.target.id.split("copy-link-")[1];
				if(id==null){
					id = e.target.parentNode.id.split("copy-link-")[1];
				}
				selected_page = id;
	            action = mark_copy_node(id);
				e.stopPropagation();
	            return false;
	        }
	        
	        if(jtarget.hasClass("viewpage")) {
	            var view_page_url = $('#' + target.id + '-select').val();
	            if(view_page_url){
	                window.open(view_page_url);
	            }
	        }
	        
	        if(jtarget.hasClass("addlink")) {
				if (!/#$/g.test(jtarget.attr('href'))) {
					// if there is url instead of # inside href, follow this url
					// used if user haves add_page 
					return true;
				}
				
				$("tr").removeClass("target");
	            $("#changelist table").removeClass("table-selected");
	            var page_id = target.id.split("add-link-")[1];
	            selected_page = page_id;
	            action = "add";
	            $('tr').removeClass("selected");
	            $('#page-row-'+page_id).addClass("selected");
	            $('.move-target-container').hide();
	            $('a.move-target, span.line, #move-target-'+page_id).show();
				e.stopPropagation();
	            return false;
	        }
	        
	        // don't assume admin site is root-level
	        // grab base url to construct full absolute URLs
	        admin_base_url = document.URL.split("/cms/page/")[0] + "/";
	        
			// publish
			if(jtarget.hasClass("publish-checkbox")) {
	            var pageId = jtarget.attr("name").split("status-")[1];
	            // if I don't put data in the post, django doesn't get it
	            reloadItem(jtarget, admin_base_url + "cms/page/" + pageId + "/change-status/", { 1:1 });
				e.stopPropagation();
	            return true;
	        }
			
			// in navigation
			if(jtarget.hasClass("navigation-checkbox")) {
	            var pageId = jtarget.attr("name").split("navigation-")[1];
	            // if I don't put data in the post, django doesn't get it
				reloadItem(jtarget, admin_base_url + "cms/page/" + pageId + "/change-navigation/", { 1:1 });
				e.stopPropagation();
	            return true;
	        }
			
			// moderation
			if(jtarget.hasClass("moderator-checkbox")) {
	            var pageId = jtarget.parents('li[id^=page_]').attr('id').split('_')[1];
	            parent = jtarget.parents('div.col-moderator');
				
				value = 0;
				parent.find('input[type=checkbox]').each(function(i, el){
					value += $(el).attr("checked") ? parseInt($(el).val()) : 0;
				});
				
				// just reload the page for now in callback... 
				// TODO: this must be changed sometimes to reloading just the portion
				// of the tree = current node + descendants
				
				reloadItem(jtarget, admin_base_url + "cms/page/" + pageId + "/change-moderation/", { moderate: value }, refreshIfChildren(pageId));
				e.stopPropagation();
	            return true;
	        }
			
			// quick approve
			if(jtarget.hasClass("approve")) {
				var pageId = jtarget.parents('li[id^=page_]').attr('id').split('_')[1];
				// just reload the page for now in callback... 
				// TODO: this must be changed sometimes to reloading just the portion
				// of the tree = current node + descendants 
	            reloadItem(jtarget, admin_base_url + "cms/page/" + pageId + "/approve/?node=1", {}, refreshIfChildren(pageId));
				e.stopPropagation();
	            return false;
	        }
			
	        if(jtarget.hasClass("move-target")) {
	            if(jtarget.hasClass("left"))
	                var position = "left";
	            if(jtarget.hasClass("right"))
	                var position = "right";
	            if(jtarget.hasClass("last-child"))
	                var position = "last-child";
	            var target_id = target.parentNode.id.split("move-target-")[1];
	            
				if(action=="move") {
					moveTreeItem(null, selected_page, target_id, position, tree);
	                $('.move-target-container').hide();
	            }else if(action=="copy") {
	            	site = $('#site-select')[0].value;
					copyTreeItem(selected_page, target_id, position, site);
	                $('.move-target-container').hide();
	            }else if(action=="add") {
	                site = $('#site-select')[0].value;
	                window.location.href = window.location.href.split("?")[0].split("#")[0] + 'add/?target='+target_id+"&position="+position+"&site="+site;
	            }
				e.stopPropagation();
	            return false;
	        }
	        return true;
	    });
		/* Colums width sync */
		$.fn.syncWidth = function(max) {
			$(this).each(function() {
				var val= $(this).width();
				if(val > max){max = val;}
			});
	 		$(this).each(function() {
	  			$(this).css("width",max + 'px');
			});
			return this;
		};
		$("div#sitemap").show();
		function syncCols(){
			$('#sitemap ul .col-actions').syncWidth(0);
			$('#sitemap ul .col-published').syncWidth(0);
			$('#sitemap ul .col-navigation').syncWidth(0);
			$('#sitemap ul .col-softroot').syncWidth(0);
			$('#sitemap ul .col-template').syncWidth(0);
			$('#sitemap ul .col-creator').syncWidth(0);
			
			$('#sitemap ul .col-lastchange').syncWidth(0);
			$('#sitemap ul .col-moderator').syncWidth(68);
			$('#sitemap ul .col-draft').syncWidth(0);
		}	
		syncCols();	
		
		/* Site Selector */
		$('#site-select').change(function(event){
			var id = this.value;
			var url = window.location.href;
			if(action=="copy"){
				url = insert_into_url(url, "copy", selected_page);
			}else{
				url = remove_from_url(url, "copy");
			}
			url = insert_into_url(url, "site__exact", id);
			window.location = url;
		});
		var copy_splits = window.location.href.split("copy=");
		if(copy_splits.length > 1){
			var id = copy_splits[1].split("&")[0];
			selected_page = id;
			action = mark_copy_node(id);		                                   
		}
		
		// moderation checkboxes over livequery
		$('div.col-moderator input').livequery(function() {
			$(this).checkBox({addLabel:false});
		});	
		
		function copyTreeItem(item_id, target_id, position, site){
			if (cmsSettings.cmsPermission || cmsSettings.cmsModerator) {
				return loadDialog('./' + item_id + '/dialog/copy/', {
					position:position,
		            target:target_id,
		            site:site,
					callback: $.callbackRegister("_copyTreeItem", _copyTreeItem, item_id, target_id, position, site)
				});	
			}
			return _copyTreeItem(item_id, target_id, position, site);
		};
		
		function _copyTreeItem(item_id, target_id, position, site, options) {
			data = {
			    position:position,
			    target:target_id,
			    site:site
			};
			data = $.extend(data, options);
			
			$.post("./" + item_id + "/copy-page/", data, function(html) {
				if(html=="ok"){
					// reload tree
					window.location = window.location.href;
				}else{
					moveError($('#page_'+item_id + " div.col1:eq(0)"));  
				}
		    });
		}
		
		function mark_copy_node(id){
			$('a.move-target, span.move-target-container, span.line').show();
		    $('#page_'+id).addClass("selected");
			$('#page_'+id).parent().parent().children('div.cont').find('a.move-target.first-child, span.second').hide();
		    $('#page_'+id).parent().parent().children('ul').children('li').children('div.cont').find('a.move-target.left, a.move-target.right, span.first, span.second').hide();
		    return "copy";
		}
	});
	
	/**
	 * Reloads tree item (one line). If some filtering is found, adds 
	 * filtered variable into posted data. 
	 * 
	 * @param {HTMLElement} el Any child element of tree item
	 * @param {String} url Requested url
	 * @param {Object} data Optional posted data
	 * @param {Function} callback Optional calback function
	 */
	function reloadItem(el, url, data, callback, errorCallback) {
		if (data === undefined) data = {};
	
		if (/\/\?/ig.test(window.location.href)) {
			// probably some filter here, tell backend, we need a filtered
			// version of item	
			
			data['fitlered'] = 1;
		}
		
		function onSuccess(response, textStatus) {
			if (callback) callback(response, textStatus);
			
			if (/page_\d+/.test($(el).attr('id'))) {
				// one level higher
				var target = $(el).find('div.cont:first');
			} else { 
				var target = $(el).parents('div.cont:first');
			}
			
			var parent = target.parent();
			if (response == "NotFound") {
				return parent.remove();
			}
			target.replace(response);
			parent.find('div.cont:first').yft();
		}
		
		function onError(XMLHttpRequest, textStatus, errorThrown) {
			if (errorCallback) errorCallback(XMLHttpRequest, textStatus, errorThrown);
		}
		
		$.ajax({
			'data': data,
			'success': onSuccess,
			'error': onError,
			'type': 'POST',
<<<<<<< HEAD
			url: url,
			xhr: (window.ActiveXObject) ? function(){try {return new window.ActiveXObject("Microsoft.XMLHTTP");} catch(e) {}} : function() {return new window.XMLHttpRequest();}				
=======
			'url': url,
			'xhr': (window.ActiveXObject) ? function(){try {return new window.ActiveXObject("Microsoft.XMLHTTP");} catch(e) {}} : function() {return new window.XMLHttpRequest();}
>>>>>>> 80c79249
		});
	}
	
	
	function moveTreeItem(jtarget, item_id, target_id, position, tree){
		reloadItem(
			jtarget, "./" + item_id + "/move-page/", 
			
			{ position: position, target: target_id }, 
			
			// on success
			function(response){
				if (tree) {
					var tree_pos = {'left': 'before', 'right': 'after'}[position] || 'inside';
					tree.moved("#page_" + item_id, $("#page_" + target_id + " a.title")[0], tree_pos, false, false);
				} else {
					moveSuccess($('#page_'+item_id + " div.col1:eq(0)"));
				}			
			},
			
			// on error
			function(){
				moveError($('#page_'+item_id + " div.col1:eq(0)"));
			}
		);
	};
	
	var undos = [];
		
	function addUndo(node, target, position){
		undos.push({node:node, target:target, position:position});
	}
})(jQuery);<|MERGE_RESOLUTION|>--- conflicted
+++ resolved
@@ -424,17 +424,12 @@
 		}
 		
 		$.ajax({
-			'data': data,
-			'success': onSuccess,
-			'error': onError,
-			'type': 'POST',
-<<<<<<< HEAD
+			data: data,
+			success: onSuccess,
+			error: onError,
+			type: 'POST',
 			url: url,
 			xhr: (window.ActiveXObject) ? function(){try {return new window.ActiveXObject("Microsoft.XMLHTTP");} catch(e) {}} : function() {return new window.XMLHttpRequest();}				
-=======
-			'url': url,
-			'xhr': (window.ActiveXObject) ? function(){try {return new window.ActiveXObject("Microsoft.XMLHTTP");} catch(e) {}} : function() {return new window.XMLHttpRequest();}
->>>>>>> 80c79249
 		});
 	}
 	
