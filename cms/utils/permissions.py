--- conflicted
+++ resolved
@@ -4,12 +4,8 @@
 from cms.models import Page, PagePermission, GlobalPagePermission
 from cms.plugin_pool import plugin_pool
 from cms.utils import get_cms_setting
-<<<<<<< HEAD
 from django.conf import settings
 from django.contrib.auth.models import Group
-=======
-from django.contrib.auth.models import User, Group
->>>>>>> 1daae02b
 from django.contrib.sites.models import Site
 from django.db.models import Q
 
