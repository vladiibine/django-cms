--- conflicted
+++ resolved
@@ -24,13 +24,8 @@
                                                           MultilingualExample1)
 from cms.test_utils.project.placeholderapp.views import (detail_view, detail_view_char,
                                                          detail_view_multi,
-<<<<<<< HEAD
                                                          detail_view_multi_unfiltered, ClassDetail)
-from cms.test_utils.testcases import (SettingsOverrideTestCase,
-=======
-                                                         detail_view_multi_unfiltered)
 from cms.test_utils.testcases import (CMSTestCase,
->>>>>>> 63a35cff
                                       URL_CMS_PAGE_ADD, URL_CMS_PAGE_CHANGE)
 from cms.test_utils.util.context_managers import UserLoginContext
 from cms.utils.conf import get_cms_setting
@@ -221,8 +216,6 @@
         self.assertFalse(request.session.get('cms_build', True))
         self.assertFalse(request.session.get('cms_edit', True))
 
-<<<<<<< HEAD
-=======
     def test_hide_toolbar_disabled(self):
         page = create_page("toolbar-page", "nav_playground.html", "en",
                            published=True)
@@ -240,7 +233,6 @@
         toolbar = CMSToolbar(request)
         self.assertTrue(toolbar.show_toolbar)
 
->>>>>>> 63a35cff
     def test_show_toolbar_login_anonymous(self):
         create_page("toolbar-page", "nav_playground.html", "en", published=True)
         response = self.client.get('/en/?%s' % get_cms_setting('CMS_TOOLBAR_URL__EDIT_ON'))
@@ -256,11 +248,7 @@
         self.assertNotContains(response, 'cms_toolbar')
 
     def test_admin_logout_staff(self):
-<<<<<<< HEAD
-        with SettingsOverride(CMS_PERMISSION=True):
-=======
         with override_settings(CMS_PERMISSION=True):
->>>>>>> 63a35cff
             with self.login_user_context(self.get_staff()):
                 response = self.client.get('/en/admin/logout/?%s' % get_cms_setting('CMS_TOOLBAR_URL__EDIT_ON'))
                 self.assertTrue(response.status_code, 200)
