--- conflicted
+++ resolved
@@ -1,17 +1,14 @@
 # -*- coding: utf-8 -*-
 from __future__ import with_statement
-<<<<<<< HEAD
 
 import urllib
-
-=======
-from cms.api import create_page, publish_page, add_plugin, create_page_user, assign_user_to_page
 from cms.constants import PUBLISHER_STATE_PENDING
->>>>>>> 591fe9fc
+
 from cms.management.commands.subcommands.moderator import log
 
 from cms.api import (create_page, publish_page, add_plugin,
                      create_page_user, assign_user_to_page)
+
 from cms.compat import get_user_model
 
 from cms.models import Page, CMSPlugin, Title
