from cms.models import Page, CMSPlugin
from cms.models.moderatormodels import ACCESS_DESCENDANTS, \
    ACCESS_PAGE_AND_DESCENDANTS
from cms.models.permissionmodels import PagePermission
from cms.tests.base import CMSTestCase, URL_CMS_PAGE_ADD, URL_CMS_PAGE, \
    URL_CMS_PAGE_CHANGE, URL_CMS_PLUGIN_REMOVE
from cms.utils.permissions import has_generic_permission
from django.conf import settings
from django.contrib.auth.models import User

class PermissionModeratorTestCase(CMSTestCase):
    """Permissions and moderator together
    
    Fixtures contains 3 users and 1 published page and some other stuff
    
    Users:
        1. `super`: superuser
        2. `master`: user with permissions to all applications
        3. `slave`: user assigned to page `slave-home`
    
    Pages:
        1. `home`:
            - published page
            - master can do anything on its subpages, but not on home!
            
        2. `master`:
            - published page
            - crated by super
            - `master` can do anything on it and its descendants
            - subpages:
        
        3.       `slave-home`:
                    - not published
                    - assigned slave user which can add/change/delete/
                      move/publish/moderate this page and its descendants
                    - `master` user want to moderate this page and all descendants
                    
        4. `pageA`:
            - created by super
            - master can add/change/delete on it and descendants 
    """
    
    #dumpdata -format=yaml -e south -e reversion -e contentypes > ../cms/tests/fixtures/permission.yaml
    #./manage.sh dumpdata -e south -e reversion > ../cms/tests/fixtures/permission.json
    #fixtures = ['../cms/tests/fixtures/permission.yaml']
    
    ############################################################################
    # set of heler functions
    
    def create_page_user(self, username, password=None, 
        can_add_page=True, can_change_page=True, can_delete_page=True, 
        can_recover_page=True, can_add_pageuser=True, can_change_pageuser=True, 
        can_delete_pageuser=True, can_add_pagepermission=True, 
        can_change_pagepermission=True, can_delete_pagepermission=True,
        grant_all=False):
        """Helper function for creating page user, through form on:
            /admin/cms/pageuser/add/
            
        Returns created user.
        """
        if grant_all:
            return self.create_page_user(username, password, 
                True, True, True, True, True, True, True, True, True, True)
            
        if password is None:
            password=username
            
        data = {
            'username': username, 
            'password1': password,
            'password2': password, 
            'can_add_page': can_add_page, 
            'can_change_page': can_change_page, 
            'can_delete_page': can_delete_page, 
            'can_recover_page': can_recover_page, 
            'can_add_pageuser': can_add_pageuser, 
            'can_change_pageuser': can_change_pageuser, 
            'can_delete_pageuser': can_delete_pageuser, 
            'can_add_pagepermission': can_add_pagepermission, 
            'can_change_pagepermission': can_change_pagepermission, 
            'can_delete_pagepermission': can_delete_pagepermission,            
        }
        response = self.client.post('/admin/cms/pageuser/add/', data)
        self.assertEqual(response.status_code, 302)
        
        return User.objects.get(username=username)
        
    def assign_user_to_page(self, page, user, grant_on=ACCESS_PAGE_AND_DESCENDANTS,
        can_add=False, can_change=False, can_delete=False, 
        can_change_advanced_settings=False, can_publish=False, 
        can_change_permissions=False, can_move_page=False, can_moderate=False, 
        grant_all=False):
        """Assigns given user to page, and gives him requested permissions. 
        
        Note: this is not happening over frontend, maybe a test for this in 
        future will be nice.
        """
        if grant_all:
            return self.assign_user_to_page(page, user, grant_on, 
                True, True, True, True, True, True, True, True)
        
        # just check if the current logged in user even can change the page and 
        # see the permission inline
        response = self.client.get(URL_CMS_PAGE_CHANGE % page.id)
        self.assertEqual(response.status_code, 200)
        
        data = {
            'can_add': can_add,
            'can_change': can_change,
            'can_delete': can_delete, 
            'can_change_advanced_settings': can_change_advanced_settings,
            'can_publish': can_publish, 
            'can_change_permissions': can_change_permissions, 
            'can_move_page': can_move_page, 
            'can_moderate': can_moderate,  
        }
        
        page_permission = PagePermission(page=page, user=user, grant_on=grant_on, **data)
        page_permission.save()
        return page_permission
    
    def add_plugin(self, user, page=None):
        if page:
            slave_page = page
        else:
            slave_page = self.slave_page
        
        post_data = {
            'language': 'en',
            'placeholder': slave_page.placeholders.get(slot__iexact='Right-Column').pk,
            'plugin_type': 'TextPlugin'
        }
        self.login_user(user)
        url = URL_CMS_PAGE + "%d/add-plugin/" % slave_page.pk
        response = self.client.post(url, post_data)
        
        cmsplugin_set = CMSPlugin.objects.filter(placeholder__in=slave_page.placeholders.all())
        self.assertEqual(cmsplugin_set.count(), 1)
        plugin_id = cmsplugin_set[0].id
        self.assertEqual(response.content, str(plugin_id))
        return plugin_id
    
    def publish_page(self, page, approve=False, user=None, published_check=True):
        if user:
            self.login_user(user)
        
        if published_check and not approve:
            # must have public object now
            self.assertFalse(page.publisher_public)
            self.assertFalse(page.published)
            
        # publish / approve page by master
        response = self.client.post(URL_CMS_PAGE + "%d/change-status/" % page.pk, {1 :1})
        self.assertEqual(response.status_code, 200)
        
        if not approve:
            page = self.reload_page(page)
            if published_check:
                # must have public object now
                self.assertTrue(page.publisher_public, "Page '%s' has no publisher_public" % page)
                # and public object must be published
                self.assertTrue(page.publisher_public.published)
            return page
        
        # approve
        page = self.approve_page(page)
        if published_check:
            # must have public object now
            self.assertTrue(page.publisher_public, "Page '%s' has no publisher_public" % page)
            # and public object must be published
            self.assertTrue(page.publisher_public.published)
        
        return page
    
    def approve_page(self, page):
        response = self.client.get(URL_CMS_PAGE + "%d/approve/" % page.pk)
        self.assertRedirects(response, URL_CMS_PAGE)
        # reload page
        return self.reload_page(page)
    
    def check_published_page_attributes(self, page):
        public_page = page.publisher_public
        
        if page.parent:
            self.assertEqual(page.parent_id, public_page.parent.publisher_draft.id)
        
        self.assertEqual(page.level, public_page.level)
        
        # TODO: add check for siblings
        
        draft_siblings = list(page.get_siblings(True). \
            filter(publisher_is_draft=True).order_by('tree_id', 'parent', 'lft'))
        public_siblings = list(public_page.get_siblings(True). \
            filter(publisher_is_draft=False).order_by('tree_id', 'parent', 'lft'))
        
        skip = 0
        for i, sibling in enumerate(draft_siblings):
            if not sibling.publisher_public_id:
                skip += 1
                continue
            self.assertEqual(sibling.id, public_siblings[i - skip].publisher_draft.id) 
    
    def request_moderation(self, page, level):
        """Assign current logged in user to the moderators / change moderation
        
        Args:
            page: Page on which moderation should be changed
        
            level <0, 7>: Level of moderation, 
                1 - moderate page
                2 - moderate children
                4 - moderate descendants
                + conbinations
        """
        response = self.client.post("/admin/cms/page/%d/change-moderation/" % page.id, {'moderate': level})
        self.assertEquals(response.status_code, 200)

    
    ############################################################################
    # page acessors
    

    ############################################################################
    # tests
    
    def setUp(self):
        # create super user
        self.user_super = User(username="super", is_staff=True, is_active=True, 
            is_superuser=True)
        self.user_super.set_password("super")
        self.user_super.save()
        self.login_user(self.user_super)
        
        self.home_page = self.create_page(title="home", user=self.user_super)
        
        # master page & master user
        
        self.master_page = self.create_page(title="master")

        # create master user
        self.user_master = self.create_page_user("master", grant_all=True)
        
        # assign master user under home page
        self.assign_user_to_page(self.home_page, self.user_master, grant_on=ACCESS_DESCENDANTS,
            grant_all=True)
        
        # and to master page
        self.assign_user_to_page(self.master_page, self.user_master, grant_all=True)
        
        # slave page & slave user
        
        self.slave_page = self.create_page(title="slave-home", parent_page=self.master_page, user=self.user_super)  
        self.user_slave = self.create_page_user("slave", 
            can_add_page=True, can_change_page=True, can_delete_page=True)
        
        self.assign_user_to_page(self.slave_page, self.user_slave, grant_all=True)
        
        # create page_a - sample page from master
        
        page_a = self.create_page(title="pageA", user=self.user_super)
        self.assign_user_to_page(page_a, self.user_master, 
            can_add=True, can_change=True, can_delete=True, can_publish=True, 
            can_move_page=True, can_moderate=True)
        
        # publish after creating all drafts
        self.publish_page(self.home_page)
        self.publish_page(self.master_page)
        # logg in as master, and request moderation for slave page and descendants
        self.request_moderation(self.slave_page, 7)
        
        self.client.logout()
         
    
    def test_00_test_configuration(self):
        """Just check if we have right configuration for this test. Problem lies
        in cms_settings!! something like cms_settings.CMS_MODERATOR = True just
        doesn't work!!!
        
        TODO: settings must be changed to be configurable / overridable
        """
        self.assertEqual(settings.CMS_PERMISSION, True)
        self.assertEqual(settings.CMS_MODERATOR, True)
    
    
    def test_01_super_can_add_page_to_root(self, status_code=200):
        self.login_user(self.user_super)
        response = self.client.get(URL_CMS_PAGE_ADD)
        self.assertEqual(response.status_code, status_code)
    
    def test_02_master_can_add_page_to_root(self, status_code=403):
        self.login_user(self.user_master)
        response = self.client.get(URL_CMS_PAGE_ADD)
        self.assertEqual(response.status_code, status_code)
        
    def test_03_slave_can_add_page_to_root(self, status_code=403):
        self.login_user(self.user_slave)
        response = self.client.get(URL_CMS_PAGE_ADD)
        self.assertEqual(response.status_code, status_code)
    
    def test_04_moderation_on_slave_home(self):
        self.assertEqual(self.slave_page.get_moderator_queryset().count(), 1)
    
    def test_05_slave_can_add_page_under_slave_home(self):
        self.login_user(self.user_slave)
        
        # move to admin.py?
        # url = URL_CMS_PAGE_ADD + "?target=%d&position=last-child" % slave_page.pk
        
        # can he even access it over get?
        # response = self.client.get(url)
        # self.assertEqual(response.status_code, 200)
        
        # add page
        page = self.create_page(self.slave_page, user=self.user_slave)
        # adds user_slave as page moderator for this page
        # public model shouldn't be available yet, because of the moderation
        # removed test cases since Title object does not inherit from Publisher anymore
        #self.assertObjectExist(Title.objects, slug=page_data['slug'])
        #self.assertObjectDoesNotExist(Title.objects.public(), slug=page_data['slug'])
        
        # moderators and approvement ok?
        self.assertEqual(page.get_moderator_queryset().count(), 1)
        self.assertEqual(page.moderator_state, Page.MODERATOR_CHANGED)
        
        # must not have public object yet
        self.assertFalse(page.publisher_public)

        self.assertTrue(has_generic_permission(page.pk, self.user_slave, "publish", 1))

        # publish as slave, published as user_master before 
        self.publish_page(page, False, self.user_slave, False)
        
        # user_slave is moderator for this page
        # approve / publish as user_slave
        # user master should be able to approve aswell
        page = self.approve_page(page)

    def test_06_page_added_by_slave_can_be_published_approved_by_user_master(self):
        self.login_user(self.user_master)
        
        # add page
        page = self.create_page(self.slave_page, user=self.user_slave)
        # same as test_05_slave_can_add_page_under_slave_home        
        self.assertEqual(page.get_moderator_queryset().count(), 1)
        self.assertTrue(page.moderator_state == Page.MODERATOR_CHANGED)
        
        # must not have public object yet
        self.assertFalse(page.publisher_public)
                
        # print ('descendants of master page (%s): ' % self.master_page.pk) + str([(spage, spage.pk) for spage in self.reload_page(self.master_page).get_descendants()])
        
        # print ('ancestors of created page (%s): ' % page.pk) +  str([(spage, spage.pk) for spage in page.get_ancestors()])
        
        # print ('descendants of slave page (%s): ' % self.slave_page.pk) + str([(spage, spage.pk) for spage in self.reload_page(self.slave_page).get_descendants()])
        
        # print ('ancestors of slave page (%s): ' % self.slave_page.pk)  +  str([(spage, spage.pk) for spage in self.slave_page.get_ancestors()])

        self.assertTrue(has_generic_permission(page.pk, self.user_master, "publish", 1))
        # should be True user_master should have publish permissions for childred aswell
        # don't test for published since publishing must be approved
        self.publish_page(page, False, self.user_master, False)
        
        # user_master is moderator for top level page / but can't approve descendants?
        # approve / publish as user_master
        # user master should be able to approve descendants
        page = self.approve_page(page)    
        
    def test_07_super_can_add_plugin(self):
        self.add_plugin(self.user_super)
    
    
    def test_08_master_can_add_plugin(self):
        self.add_plugin(self.user_master)
    
    
    def test_09_slave_can_add_plugin(self):
        self.add_plugin(self.user_slave)
    
    
    def test_10_same_order(self):
        self.login_user(self.user_master)
        
        # create 4 pages
        slugs = []
        for i in range(0, 4):
            page = self.create_page(self.home_page)
            slug = page.title_set.drafts()[0].slug
            slugs.append(slug)
        
        # approve last 2 pages in reverse order
        for slug in reversed(slugs[2:]):
            page = self.assertObjectExist(Page.objects.drafts(), title_set__slug=slug)
            page = self.publish_page(page, True)
            self.check_published_page_attributes(page)
    
    def test_11_create_copy_publish(self):
        # create new page to copy
        self.login_user(self.user_master)
        page = self.create_page(self.slave_page)
        
        # copy it under home page...
        copied_page = self.copy_page(page, self.home_page)
        
        page = self.publish_page(copied_page, True)
        self.check_published_page_attributes(page)
    
    
    def test_12_create_publish_copy(self):
        # create new page to copy
        self.login_user(self.user_master)
        page = self.create_page(self.home_page)
        
        page = self.publish_page(page, True)
        
        # copy it under master page...
        copied_page = self.copy_page(page, self.master_page)
        
        self.check_published_page_attributes(page)
        copied_page = self.publish_page(copied_page, True)
        self.check_published_page_attributes(copied_page)
        
        
    def test_13_subtree_needs_approvement(self):
        self.login_user(self.user_master)
        # create page under slave_page
        page = self.create_page(self.home_page)
        self.assertEqual(not page.publisher_public, True)
        
        # create subpage uner page
        subpage = self.create_page(page)
        self.assertEqual(not subpage.publisher_public, True)
        
        # publish both of them in reverse order 
        subpage = self.publish_page(subpage, True, published_check=False) 
        
        # subpage should not be published, because parent is not published 
        # yet, should be marked as `publish when parent`
        self.assertEqual(not subpage.publisher_public, True) 
        
        # pagemoderator state must be set
        self.assertEqual(subpage.moderator_state, Page.MODERATOR_APPROVED_WAITING_FOR_PARENTS)
        
        # publish page (parent of subage), so subpage must be published also
        page = self.publish_page(page, True)
        self.assertEqual(page.publisher_public != None, True)
        
        # reload subpage, it was probably changed
        subpage = self.reload_page(subpage)
        
        # parent was published, so subpage must be also published..
        self.assertEqual(subpage.publisher_public != None, True) 
        
        #check attributes
        self.check_published_page_attributes(page)
        self.check_published_page_attributes(subpage)


    def test_14_subtree_with_super(self):
        self.login_user(self.user_super)
        # create page under root
        page = self.create_page()
        self.assertEqual(not page.publisher_public, True)
        
        # create subpage under page
        subpage = self.create_page(page)
        self.assertEqual(not subpage.publisher_public, True)
        
        # tree id must be the same
        self.assertEqual(page.tree_id, subpage.tree_id)
        
        # publish both of them  
        page = self.publish_page(page, True)
        # reload subpage, there were an tree_id change
        subpage = self.reload_page(subpage)
        self.assertEqual(page.tree_id, subpage.tree_id)
        
        subpage = self.publish_page(subpage, True)
        # tree id must stay the same
        self.assertEqual(page.tree_id, subpage.tree_id)
        
        # published pages must also have the same tree_id
        self.assertEqual(page.publisher_public.tree_id, subpage.publisher_public.tree_id)
        
        #check attributes
        self.check_published_page_attributes(page) 
        self.check_published_page_attributes(subpage)
        
        
    def test_15_super_add_page_to_root(self):
        """Create page which is not under moderation in root, and check if 
        some properties are correct.
        """
        self.login_user(self.user_super)
        # create page under root
        page = self.create_page()
        
        # public must not exist
        self.assertFalse(page.publisher_public)
        
        # moderator_state must be changed
        self.assertEqual(page.moderator_state, Page.MODERATOR_CHANGED)
    
    
    def test_16_moderator_flags(self):
        """Add page under slave_home and check its flag
        """
        self.login_user(self.user_slave)
        page = self.create_page(parent_page=self.slave_page)
        
        # moderator_state must be changed
        self.assertEqual(page.moderator_state, Page.MODERATOR_CHANGED)
        
        # check publish box
        page = self.publish_page(page, published_check=False)
        
        # page should request approvement now
        self.assertEqual(page.moderator_state, Page.MODERATOR_NEED_APPROVEMENT)
        
        # approve it by master
        self.login_user(self.user_master)

        # approve this page - but it doesn't get published yet, because 
        # slave home is not published
        page = self.approve_page(page)
        
        # public page must not exist because of parent
        self.assertEqual(not page.publisher_public, True)
        
        # waiting for parents
        self.assertEqual(page.moderator_state, Page.MODERATOR_APPROVED_WAITING_FOR_PARENTS)
        
        # publish slave page
        slave_page = self.publish_page(self.slave_page, published_check=False)
        
        self.assertEqual(not page.publisher_public, True)
        self.assertEqual(not slave_page.publisher_public, True)
        
        # they must be approved first
        slave_page = self.approve_page(slave_page)
        
        # master is approved
        self.assertEqual(slave_page.moderator_state, Page.MODERATOR_APPROVED)
        
        # reload page
        page = self.reload_page(page)
        
        # page must be approved also now
        self.assertEqual(page.moderator_state, Page.MODERATOR_APPROVED)
        
        
    def test_17_patricks_move(self):
        """Special name, special case..

        1. build following tree (master node is approved and published)
        
                 slave-home
                /    |    \
               A     B     C
                   /  \     
                  D    E     
                    /  |  \ 
                   F   G   H               

        2. perform move oparations:
            1. move G under C
            2. move E under G
            
                 slave-home
                /    |    \
               A     B     C
                   /        \
                  D          G
                              \   
                               E
                             /   \
                            F     H       
        
        3. approve nodes in following order:
            1. approve H
            2. approve G
            3. approve E
            4. approve F
        """
        self.login_user(self.user_slave)
        
        # all of them are under moderation... 
        pa = self.create_page(self.slave_page, title="pa")
        pb = self.create_page(pa, position="right", title="pb")
        pc = self.create_page(pb, position="right", title="pc")
        
        pd = self.create_page(pb, title="pd")
        pe = self.create_page(pd, position="right", title="pe")
        
        pf = self.create_page(pe, title="pf")
        pg = self.create_page(pf, position="right", title="pg")
        ph = self.create_page(pf, position="right", title="ph")
        
        self.assertEqual(not pg.publisher_public, True)
        
        # login as master for approval
        self.login_user(self.user_master)
        
        # first approve slave-home
        self.publish_page(self.slave_page, approve=True)
        
        # publish and approve them all
        pa = self.publish_page(pa, approve=True)
        pb = self.publish_page(pb, approve=True)
        pc = self.publish_page(pc, approve=True)
        pd = self.publish_page(pd, approve=True)
        pe = self.publish_page(pe, approve=True)
        pf = self.publish_page(pf, approve=True)
        pg = self.publish_page(pg, approve=True)
        ph = self.publish_page(ph, approve=True)
        
        # parent check
        self.assertEqual(pe.parent, pb)
        self.assertEqual(pg.parent, pe)
        self.assertEqual(ph.parent, pe)
        
        # not published yet, cant exist
        self.assertEqual(pg.publisher_public != None, True)
        
        # check urls
        self.assertEqual(pg.publisher_public.get_absolute_url(), u'%smaster/slave-home/pb/pe/pg/' % self.get_pages_root())
        self.assertEqual(ph.publisher_public.get_absolute_url(), u'%smaster/slave-home/pb/pe/ph/' % self.get_pages_root())
        
        # perform movings under slave...
        self.login_user(self.user_slave)
        pg = self.move_page(pg, pc)
        pe = self.move_page(pe, pg)
        
        # reload all - moving has changed some attributes
        pa = self.reload_page(pa)
        pb = self.reload_page(pb)
        pc = self.reload_page(pc)
        pd = self.reload_page(pd)
        pe = self.reload_page(pe)
        pf = self.reload_page(pf)
        pg = self.reload_page(pg)
        ph = self.reload_page(ph)
        
        # check urls - they should stay them same, there wasn't approved yet
        self.assertEqual(pg.publisher_public.get_absolute_url(), u'%smaster/slave-home/pb/pe/pg/' % self.get_pages_root())
        self.assertEqual(ph.publisher_public.get_absolute_url(), u'%smaster/slave-home/pb/pe/ph/' % self.get_pages_root())
        
        # pg & pe should require approval
        self.assertEqual(pg.requires_approvement(), True)
        self.assertEqual(pe.requires_approvement(), True)
        self.assertEqual(ph.requires_approvement(), False)
        
        # login as master, and approve moves
        self.login_user(self.user_master)
        pg = self.approve_page(pg)
        pe = self.approve_page(pe)
        ph = self.approve_page(ph)
        pf = self.approve_page(pf)
        
        # public parent check after move
        self.assertEqual(pg.publisher_public.parent.pk, pc.publisher_public_id)
        self.assertEqual(pe.publisher_public.parent.pk, pg.publisher_public_id)
        self.assertEqual(ph.publisher_public.parent.pk, pe.publisher_public_id)
        
        # check if urls are correct after move
        self.assertEqual(pg.publisher_public.get_absolute_url(), u'%smaster/slave-home/pc/pg/' % self.get_pages_root())
        self.assertEqual(ph.publisher_public.get_absolute_url(), u'%smaster/slave-home/pc/pg/pe/ph/' % self.get_pages_root())     
        
    def test_18_plugins_get_published(self):
        self.login_user(self.user_super)
        # create page under root
        page = self.create_page()
        self.add_plugin(self.user_super, page)
        # public must not exist
        self.assertEqual(CMSPlugin.objects.all().count(), 1)
        self.publish_page(page, True, self.user_super, True)
        self.assertEqual(CMSPlugin.objects.all().count(), 2)

    def test_19_remove_plugin_page_under_moderation(self):
        # login as slave and create page
        self.login_user(self.user_slave)
        page = self.create_page(self.slave_page)
        self.assertEqual(page.get_moderator_queryset().count(), 1)
        
        # add plugin
        plugin_id = self.add_plugin(self.user_slave, page)
        
        self.assertEqual(page.moderator_state, Page.MODERATOR_CHANGED)

        # publish page
        page = self.publish_page(page, published_check=False)
        
        # only the draft plugin should exist
        self.assertEqual(CMSPlugin.objects.all().count(), 1)
        
        # page should require approval
        self.assertEqual(page.moderator_state, Page.MODERATOR_NEED_APPROVEMENT)
        
        # master approves and publishes the page
        self.login_user(self.user_master)
        # first approve slave-home
        self.publish_page(self.slave_page, approve=True)
        page = self.publish_page(page, approve=True)
        
        # draft and public plugins should now exist
        self.assertEqual(CMSPlugin.objects.all().count(), 2)
        
        # login as slave and delete the plugin - should require moderation
        self.login_user(self.user_slave)
        plugin_data = {
            'plugin_id': plugin_id
        }
        remove_url = URL_CMS_PLUGIN_REMOVE
        response = self.client.post(remove_url, plugin_data)
        self.assertEquals(response.status_code, 200)

        # there should only be a public plugin - since the draft has been deleted
        self.assertEquals(CMSPlugin.objects.all().count(), 1)
        
        # reload the page as it's moderator value should have been set in pageadmin.remove_plugin
        self.assertEqual(page.moderator_state, Page.MODERATOR_APPROVED)
        page = self.reload_page(page)
<<<<<<< HEAD
=======
        
>>>>>>> 735a7e4d
        self.assertEqual(page.moderator_state, Page.MODERATOR_NEED_APPROVEMENT)

        # login as super user and approve/publish the page
        self.login_user(self.user_super)
        page = self.publish_page(page, approve=True)
        self.assertEqual(page.moderator_state, Page.MODERATOR_APPROVED)

        # there should now be 0 plugins
        self.assertEquals(CMSPlugin.objects.all().count(), 0)<|MERGE_RESOLUTION|>--- conflicted
+++ resolved
@@ -719,10 +719,7 @@
         # reload the page as it's moderator value should have been set in pageadmin.remove_plugin
         self.assertEqual(page.moderator_state, Page.MODERATOR_APPROVED)
         page = self.reload_page(page)
-<<<<<<< HEAD
-=======
-        
->>>>>>> 735a7e4d
+
         self.assertEqual(page.moderator_state, Page.MODERATOR_NEED_APPROVEMENT)
 
         # login as super user and approve/publish the page
