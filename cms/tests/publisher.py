# -*- coding: utf-8 -*-
from __future__ import with_statement
from django.contrib.auth.models import User
from django.core.management.base import CommandError
from django.core.urlresolvers import reverse

from cms.api import create_page, add_plugin
from cms.management.commands import publisher_publish
from cms.models import CMSPlugin
from cms.models.pagemodel import Page
from cms.test_utils.testcases import SettingsOverrideTestCase as TestCase
from cms.test_utils.util.context_managers import StdoutOverride


class PublisherCommandTests(TestCase):
    """
    Tests for the publish command
    """

    def test_command_line_should_raise_without_superuser(self):
        raised = False
        try:
            com = publisher_publish.Command()
            com.handle_noargs()
        except CommandError:
            raised = True
        self.assertTrue(raised)

    def test_command_line_publishes_zero_pages_on_empty_db(self):
        # we need to create a superuser (the db is empty)
        User.objects.create_superuser('djangocms', 'cms@example.com', '123456')

        pages_from_output = 0
        published_from_output = 0

        with StdoutOverride() as buffer:
            # Now we don't expect it to raise, but we need to redirect IO
            com = publisher_publish.Command()
            com.handle_noargs()
            lines = buffer.getvalue().split('\n') #NB: readlines() doesn't work

        for line in lines:
            if 'Total' in line:
                pages_from_output = int(line.split(':')[1])
            elif 'Published' in line:
                published_from_output = int(line.split(':')[1])

        self.assertEqual(pages_from_output, 0)
        self.assertEqual(published_from_output, 0)

    def test_command_line_ignores_draft_page(self):
        # we need to create a superuser (the db is empty)
        User.objects.create_superuser('djangocms', 'cms@example.com', '123456')

        create_page("The page!", "nav_playground.html", "en", published=False)

        pages_from_output = 0
        published_from_output = 0

        with StdoutOverride() as buffer:
            # Now we don't expect it to raise, but we need to redirect IO
            com = publisher_publish.Command()
            com.handle_noargs()
            lines = buffer.getvalue().split('\n') #NB: readlines() doesn't work

        for line in lines:
            if 'Total' in line:
                pages_from_output = int(line.split(':')[1])
            elif 'Published' in line:
                published_from_output = int(line.split(':')[1])

        self.assertEqual(pages_from_output, 0)
        self.assertEqual(published_from_output, 0)

        self.assertEqual(Page.objects.public().count(), 0)

    def test_command_line_publishes_one_page(self):
        """
        Publisher always creates two Page objects for every CMS page,
        one is_draft and one is_public.

        The public version of the page can be either published or not.

        This bit of code uses sometimes manager methods and sometimes manual
        filters on purpose (this helps test the managers)
        """
        # we need to create a superuser (the db is empty)
        User.objects.create_superuser('djangocms', 'cms@example.com', '123456')

        # Now, let's create a page. That actually creates 2 Page objects
        create_page("The page!", "nav_playground.html", "en", published=True)
        draft = Page.objects.drafts()[0]
        draft.reverse_id = 'a_test' # we have to change *something*
        draft.save()

        pages_from_output = 0
        published_from_output = 0

        with StdoutOverride() as buffer:
            # Now we don't expect it to raise, but we need to redirect IO
            com = publisher_publish.Command()
            com.handle_noargs()
            lines = buffer.getvalue().split('\n') #NB: readlines() doesn't work

        for line in lines:
            if 'Total' in line:
                pages_from_output = int(line.split(':')[1])
            elif 'Published' in line:
                published_from_output = int(line.split(':')[1])

        self.assertEqual(pages_from_output, 1)
        self.assertEqual(published_from_output, 1)
        # Sanity check the database (we should have one draft and one public)
        not_drafts = len(Page.objects.filter(publisher_is_draft=False))
        drafts = len(Page.objects.filter(publisher_is_draft=True))
        self.assertEquals(not_drafts, 1)
        self.assertEquals(drafts, 1)

        # Now check that the non-draft has the attribute we set to the draft.
        non_draft = Page.objects.public()[0]
        self.assertEquals(non_draft.reverse_id, 'a_test')


class PublishingTests(TestCase):
    def create_page(self, title=None, **kwargs):
        return create_page(title or self._testMethodName,
                           "nav_playground.html", "en", **kwargs)

    def test_publish_home(self):
        name = self._testMethodName
        page = self.create_page(name, published=False)
        self.assertFalse(page.published)
        self.assertEquals(Page.objects.all().count(), 1)
        superuser = self.get_superuser()
        with self.login_user_context(superuser):
            response = self.client.get(reverse("admin:cms_page_publish_page", args=[page.pk]))
            self.assertEqual(response.status_code, 302)
            self.assertEqual(response['Location'], "http://testserver/en/?edit_off")

    def test_publish_single(self):
        name = self._testMethodName
        page = self.create_page(name, published=False)
        self.assertFalse(page.published)

        drafts = Page.objects.drafts()
        public = Page.objects.public()
        published = Page.objects.public().published()
        self.assertObjectExist(drafts, title_set__title=name)
        self.assertObjectDoesNotExist(public, title_set__title=name)
        self.assertObjectDoesNotExist(published, title_set__title=name)

        page.publish()

        self.assertTrue(page.published)
        self.assertEqual(page.publisher_state, Page.PUBLISHER_STATE_DEFAULT)
        self.assertIsNotNone(page.publisher_public)
        self.assertTrue(page.publisher_public.published)

        self.assertObjectExist(drafts, title_set__title=name)
        self.assertObjectExist(public, title_set__title=name)
        self.assertObjectExist(published, title_set__title=name)

        page = Page.objects.get(pk=page.pk)

        self.assertEqual(page.publisher_state, 0)

    def test_publish_admin(self):
        page = self.create_page("test_admin", published=False)
<<<<<<< HEAD
        #page.save()
=======
>>>>>>> 9a204e01
        superuser = self.get_superuser()
        with self.login_user_context(superuser):
            response = self.client.get(reverse("admin:cms_page_publish_page", args=[page.pk]))
            self.assertEqual(response.status_code, 302)
        page = Page.objects.get(pk=page.pk)

        self.assertEqual(page.publisher_state, 0)

    def test_publish_child_first(self):
        parent = self.create_page('parent', published=False)
        child = self.create_page('child', published=False, parent=parent)
        parent = parent.reload()
        self.assertFalse(parent.published)
        self.assertFalse(child.published)

        drafts = Page.objects.drafts()
        public = Page.objects.public()
        published = Page.objects.public().published()

        for name in ('parent', 'child'):
            self.assertObjectExist(drafts, title_set__title=name)
            self.assertObjectDoesNotExist(public, title_set__title=name)
            self.assertObjectDoesNotExist(published, title_set__title=name)

        child.publish()

        self.assertTrue(child.published)
        self.assertEqual(child.publisher_state, Page.PUBLISHER_STATE_PENDING)
        self.assertIsNone(child.publisher_public)

        # Since we have no parent, the state is otherwise unchanged
        for name in ('parent', 'child'):
            self.assertObjectExist(drafts, title_set__title=name)
            self.assertObjectDoesNotExist(public, title_set__title=name)
            self.assertObjectDoesNotExist(published, title_set__title=name)

        parent.publish()

        # Cascade publish for all pending descendants
        for name in ('parent', 'child'):
            self.assertObjectExist(drafts, title_set__title=name)
            page = drafts.get(title_set__title=name)
            self.assertTrue(page.published, name)
            self.assertEqual(page.publisher_state, Page.PUBLISHER_STATE_DEFAULT, name)
            self.assertIsNotNone(page.publisher_public, name)
            self.assertTrue(page.publisher_public.published, name)

            self.assertObjectExist(public, title_set__title=name)
            self.assertObjectExist(published, title_set__title=name)

    def test_simple_publisher(self):
        """
        Creates the stuff needed for these tests.
        Please keep this up-to-date (the docstring!)

                A
               / \
              B  C
        """
        # Create a simple tree of 3 pages
        pageA = create_page("Page A", "nav_playground.html", "en",
                            published=True)
        pageB = create_page("Page B", "nav_playground.html", "en", parent=pageA,
                            published=True)
        pageC = create_page("Page C", "nav_playground.html", "en", parent=pageA,
                            published=False)
        # Assert A and B are published, C unpublished
        self.assertTrue(pageA.published)
        self.assertTrue(pageB.published)
        self.assertTrue(not pageC.published)
        self.assertEqual(len(Page.objects.public().published()), 2)

        # Let's publish C now.
        pageC.publish()

        # Assert all are published
        self.assertTrue(pageA.published)
        self.assertTrue(pageB.published)
        self.assertTrue(pageC.published)
        self.assertEqual(len(Page.objects.public().published()), 3)

    def test_publish_ordering(self):
        page = self.create_page('parent', published=True)
        pageA = self.create_page('pageA', parent=page, published=True)
        pageC = self.create_page('pageC', parent=page, published=True)
        pageB = self.create_page('pageB', parent=page, published=True)
        page = page.reload()
        pageB.move_page(pageA, 'right')
        pageB.publish()
        # pageC needs reload since B has swapped places with it
        pageC.reload().publish()
        pageA.publish()

        drafts = Page.objects.drafts().order_by('tree_id', 'lft')
        draft_titles = [(p.get_title('en'), p.lft, p.rght) for p in drafts]
        self.assertEquals([('parent', 1, 8),
                              ('pageA', 2, 3),
                              ('pageB', 4, 5),
                              ('pageC', 6, 7)], draft_titles)
        public = Page.objects.public().order_by('tree_id', 'lft')
        public_titles = [(p.get_title('en'), p.lft, p.rght) for p in public]
        self.assertEquals([('parent', 1, 8),
                              ('pageA', 2, 3),
                              ('pageB', 4, 5),
                              ('pageC', 6, 7)], public_titles)

        page.publish()

        drafts = Page.objects.drafts().order_by('tree_id', 'lft')
        draft_titles = [(p.get_title('en'), p.lft, p.rght) for p in drafts]
        self.assertEquals([('parent', 1, 8),
                              ('pageA', 2, 3),
                              ('pageB', 4, 5),
                              ('pageC', 6, 7)], draft_titles)
        public = Page.objects.public().order_by('tree_id', 'lft')
        public_titles = [(p.get_title('en'), p.lft, p.rght) for p in public]
        self.assertEquals([('parent', 1, 8),
                              ('pageA', 2, 3),
                              ('pageB', 4, 5),
                              ('pageC', 6, 7)], public_titles)


    def test_unpublish_unpublish(self):
        name = self._testMethodName
        page = self.create_page(name, published=True)
        drafts = Page.objects.drafts()
        published = Page.objects.public().published()
        self.assertObjectExist(drafts, title_set__title=name)
        self.assertObjectExist(published, title_set__title=name)

        page.unpublish()
        self.assertFalse(page.published)
        self.assertObjectExist(drafts, title_set__title=name)
        self.assertObjectDoesNotExist(published, title_set__title=name)

        page.publish()
        self.assertTrue(page.published)
        self.assertObjectExist(drafts, title_set__title=name)
        self.assertObjectExist(published, title_set__title=name)

    def test_modify_child_while_pending(self):
        home = self.create_page("Home", published=True, in_navigation=True)
        child = self.create_page("Child", published=True, parent=home,
                                 in_navigation=False)
        home = home.reload()
        home.unpublish()
        child = self.reload(child)
        self.assertTrue(child.published)
        self.assertFalse(child.publisher_public.published)
        self.assertFalse(child.in_navigation)
        self.assertFalse(child.publisher_public.in_navigation)

        child.in_navigation = True
        child.save()
        child.publish()
        child = self.reload(child)

        self.assertTrue(child.published)
        self.assertFalse(child.publisher_public.published)
        self.assertTrue(child.in_navigation)
        self.assertTrue(child.publisher_public.in_navigation)
        self.assertEqual(child.publisher_state, Page.PUBLISHER_STATE_PENDING)

        home.publish()
        child = self.reload(child)
        self.assertTrue(child.publisher_public.published)
        self.assertTrue(child.publisher_public.in_navigation)
        self.assertEqual(child.publisher_state, Page.PUBLISHER_STATE_DEFAULT)

    def test_republish_with_descendants(self):
        home = self.create_page("Home", published=True)
        child = self.create_page("Child", published=True, parent=home)
        gc = self.create_page("GC", published=True, parent=child)
        home = home.reload()
        home.unpublish()
        child = self.reload(child)
        gc = self.reload(gc)

        self.assertTrue(child.published)
        self.assertTrue(gc.published)
        self.assertFalse(child.publisher_public.published)
        self.assertFalse(gc.publisher_public.published)
        self.assertEqual(child.publisher_state, Page.PUBLISHER_STATE_PENDING)
        self.assertEqual(gc.publisher_state, Page.PUBLISHER_STATE_PENDING)

        home.publish()
        child = self.reload(child)
        gc = self.reload(gc)

        self.assertTrue(child.published)
        self.assertTrue(gc.published)
        self.assertTrue(child.publisher_public.published)
        self.assertTrue(gc.publisher_public.published)
        self.assertEqual(child.publisher_state, Page.PUBLISHER_STATE_DEFAULT)
        self.assertEqual(gc.publisher_state, Page.PUBLISHER_STATE_DEFAULT)

    def test_republish_with_dirty_children(self):
        home = self.create_page("Home", published=True)
        dirty1 = self.create_page("Dirty1", published=True, parent=home)
        dirty2 = self.create_page("Dirty2", published=True, parent=home)
        home = self.reload(home)

        dirty1.save()
        home.unpublish()
        dirty2.save()
        dirty1 = self.reload(dirty1)
        dirty2 = self.reload(dirty2)
        self.assertTrue(dirty1.published)
        self.assertTrue(dirty2.published)
        self.assertFalse(dirty1.publisher_public.published)
        self.assertFalse(dirty2.publisher_public.published)
        self.assertEqual(dirty1.publisher_state, Page.PUBLISHER_STATE_DIRTY)
        self.assertEqual(dirty2.publisher_state, Page.PUBLISHER_STATE_DIRTY)

        home = self.reload(home)
        home.publish()
        dirty1 = self.reload(dirty1)
        dirty2 = self.reload(dirty2)
        self.assertTrue(dirty1.published)
        self.assertTrue(dirty2.published)
        self.assertTrue(dirty1.publisher_public.published)
        self.assertTrue(dirty2.publisher_public.published)
        self.assertEqual(dirty1.publisher_state, Page.PUBLISHER_STATE_DIRTY)
        self.assertEqual(dirty2.publisher_state, Page.PUBLISHER_STATE_DIRTY)

    def test_republish_with_unpublished_child(self):
        """
        Unpub1 was never published, and unpub2 has been unpublished after the
        fact. None of the grandchildren should become published.
        """
        home = self.create_page("Home", published=True)
        unpub1 = self.create_page("Unpub1", published=False, parent=home)
        unpub2 = self.create_page("Unpub2", published=True, parent=home)
        gc1 = self.create_page("GC1", published=True, parent=unpub1)
        gc2 = self.create_page("GC2", published=True, parent=unpub2)

        home.unpublish()
        unpub1 = self.reload(unpub1)
        unpub2.unpublish() # Just marks this as not published
        for page in (unpub1, unpub2):
            self.assertFalse(page.published)
            self.assertEqual(page.publisher_state, Page.PUBLISHER_STATE_DIRTY)
        self.assertIsNone(unpub1.publisher_public)
        self.assertIsNotNone(unpub2.publisher_public)
        self.assertFalse(unpub2.publisher_public.published)

        gc1 = self.reload(gc1)
        gc2 = self.reload(gc2)
        for page in (gc1, gc2):
            self.assertTrue(page.published)
            self.assertEqual(page.publisher_state, Page.PUBLISHER_STATE_PENDING)
        self.assertIsNone(gc1.publisher_public)
        self.assertIsNotNone(gc2.publisher_public)
        self.assertFalse(gc2.publisher_public.published)

    def test_unpublish_with_descendants(self):
        page = self.create_page("Page", published=True)
        child = self.create_page("Child", parent=page, published=True)
        self.create_page("Grandchild", parent=child, published=True)
        page = page.reload()
        child.reload()
        drafts = Page.objects.drafts()
        public = Page.objects.public()
        published = Page.objects.public().published()

        self.assertEqual(page.get_descendant_count(), 2)
        base = reverse('pages-root')

        for url in (base, base + 'child/', base + 'child/grandchild/'):
            response = self.client.get(url)
            self.assertEqual(response.status_code, 200)

        for title in ('Page', 'Child', 'Grandchild'):
            self.assertObjectExist(drafts, title_set__title=title)
            self.assertObjectExist(public, title_set__title=title)
            self.assertObjectExist(published, title_set__title=title)
            item = drafts.get(title_set__title=title)
            self.assertTrue(item.published)
            self.assertEqual(item.publisher_state, Page.PUBLISHER_STATE_DEFAULT)

        self.assertTrue(page.unpublish(), 'Unpublish was not successful')
        self.assertFalse(page.published)
        for url in (base, base + 'child/', base + 'child/grandchild/'):
            response = self.client.get(url)
            self.assertEqual(response.status_code, 404)

        for title in ('Page', 'Child', 'Grandchild'):
            self.assertObjectExist(drafts, title_set__title=title)
            self.assertObjectExist(public, title_set__title=title)
            self.assertObjectDoesNotExist(published, title_set__title=title)
            item = drafts.get(title_set__title=title)
            if title == 'Page':
                self.assertFalse(item.published)
                self.assertFalse(item.publisher_public.published)
                # Not sure what the proper state of these are after unpublish
                #self.assertEqual(page.publisher_state, Page.PUBLISHER_STATE_DEFAULT)
                self.assertTrue(page.is_dirty())
            else:
                # The changes to the published subpages are simply that the
                # published flag of the PUBLIC instance goes to false, and the
                # publisher state is set to mark waiting for parent
                self.assertTrue(item.published, title)
                self.assertFalse(item.publisher_public.published, title)
                self.assertEqual(item.publisher_state, Page.PUBLISHER_STATE_PENDING,
                                 title)
                self.assertFalse(item.is_dirty(), title)

    def test_unpublish_with_dirty_descendants(self):
        page = self.create_page("Page", published=True)
        child = self.create_page("Child", parent=page, published=True)
        gchild = self.create_page("Grandchild", parent=child, published=True)
        drafts = Page.objects.drafts()
        public = Page.objects.public()
        published = Page.objects.public().published()
        child.save()

        self.assertTrue(child.is_dirty())
        self.assertFalse(gchild.is_dirty())
        self.assertTrue(child.publisher_public.published)
        self.assertTrue(gchild.publisher_public.published)

        page.unpublish()
        child = self.reload(child)
        gchild = self.reload(gchild)
        # Descendants keep their dirty status after unpublish
        self.assertTrue(child.is_dirty())
        self.assertFalse(gchild.is_dirty())
        # However, their public version is still removed no matter what
        self.assertFalse(child.publisher_public.published)
        self.assertFalse(gchild.publisher_public.published)

    def test_republish_multiple_root(self):
        # TODO: The paths do not match expected behaviour
        home = self.create_page("Page", published=True)
        other = self.create_page("Another Page", published=True)
        child = self.create_page("Child", published=True, parent=home)
        child2 = self.create_page("Child", published=True, parent=other)
        self.assertTrue(home.is_home)
        self.assertTrue(home.publisher_public.is_home)
        root = reverse('pages-root')
        self.assertEqual(home.get_absolute_url(), root)
        self.assertEqual(home.get_public_object().get_absolute_url(), root)
        self.assertEqual(child.get_absolute_url(), root + 'child/')
        self.assertEqual(child.get_public_object().get_absolute_url(), root + 'child/')
        self.assertEqual(other.get_absolute_url(), root + 'another-page/')
        self.assertEqual(other.get_public_object().get_absolute_url(), root + 'another-page/')
        self.assertEqual(child2.get_absolute_url(), root + 'another-page/child/')
        self.assertEqual(child2.get_public_object().get_absolute_url(), root + 'another-page/child/')
        home.unpublish()
        home = self.reload(home)
        other = self.reload(other)
        child = self.reload(child)
        child2 = self.reload(child2)
        self.assertFalse(home.is_home)
        self.assertFalse(home.publisher_public.is_home)
        self.assertTrue(other.is_home)
        self.assertTrue(other.publisher_public.is_home)

        self.assertEqual(other.get_absolute_url(), root)
        self.assertEqual(other.get_public_object().get_absolute_url(), root)
        self.assertEqual(home.get_absolute_url(), root + 'page/')
        self.assertEqual(home.get_public_object().get_absolute_url(), root + 'page/')
        # TODO: These assertions are failing
        #self.assertEqual(child.get_absolute_url(), root+'page/child/')
        #self.assertEqual(child.get_public_object().get_absolute_url(), root+'page/child/')
        #self.assertEqual(child2.get_absolute_url(), root+'child/')
        #self.assertEqual(child2.get_public_object().get_absolute_url(), root+'child/')

        home.publish()
        home = self.reload(home)
        other = self.reload(other)
        child = self.reload(child)
        child2 = self.reload(child2)
        self.assertTrue(home.is_home)
        self.assertTrue(home.publisher_public.is_home)
        self.assertEqual(home.get_absolute_url(), root)
        self.assertEqual(home.get_public_object().get_absolute_url(), root)
        self.assertEqual(child.get_absolute_url(), root + 'child/')
        self.assertEqual(child.get_public_object().get_absolute_url(), root + 'child/')
        self.assertEqual(other.get_absolute_url(), root + 'another-page/')
        self.assertEqual(other.get_public_object().get_absolute_url(), root + 'another-page/')
        self.assertEqual(child2.get_absolute_url(), root + 'another-page/child/')
        self.assertEqual(child2.get_public_object().get_absolute_url(), root + 'another-page/child/')

    def test_revert_contents(self):
        user = self.get_superuser()
        page = create_page("Page", "nav_playground.html", "en", published=True,
                           created_by=user)
        placeholder = page.placeholders.get(slot=u"body")
        deleted_plugin = add_plugin(placeholder, u"TextPlugin", u"en", body="Deleted content")
        text_plugin = add_plugin(placeholder, u"TextPlugin", u"en", body="Public content")
        page.publish()

        # Modify and delete plugins
        text_plugin.body = "<p>Draft content</p>"
        text_plugin.save()
        deleted_plugin.delete()
        self.assertEquals(CMSPlugin.objects.count(), 3)

        # Now let's revert and restore
        page.revert()
        self.assertEquals(page.publisher_state, Page.PUBLISHER_STATE_DEFAULT)
        self.assertEquals(page.pagemoderatorstate_set.count(), 0)

        self.assertEquals(CMSPlugin.objects.count(), 4)
        plugins = CMSPlugin.objects.filter(placeholder__page=page)
        self.assertEquals(plugins.count(), 2)

        plugins = [plugin.get_plugin_instance()[0] for plugin in plugins]
        self.assertEquals(plugins[0].body, "Deleted content")
        self.assertEquals(plugins[1].body, "Public content")

    def test_revert_move(self):
        parent = create_page("Parent", "nav_playground.html", "en", published=True)
        parent_url = parent.get_absolute_url()
        page = create_page("Page", "nav_playground.html", "en", published=True,
                           parent=parent)
        other = create_page("Other", "nav_playground.html", "en", published=True)
        other_url = other.get_absolute_url()

        child = create_page("Child", "nav_playground.html", "en", published=True,
                            parent=page)
        parent = parent.reload()
        page = page.reload()
        self.assertEqual(page.get_absolute_url(), parent_url + "page/")
        self.assertEqual(child.get_absolute_url(), parent_url + "page/child/")

        # Now let's move it (and the child)
        page.move_page(other)
        page = self.reload(page)
        child = self.reload(child)
        self.assertEqual(page.get_absolute_url(), other_url + "page/")
        self.assertEqual(child.get_absolute_url(), other_url + "page/child/")
        # Public version changed the url as well
        self.assertEqual(page.publisher_public.get_absolute_url(), other_url + "page/")
        self.assertEqual(child.publisher_public.get_absolute_url(), other_url + "page/child/")

    def test_publish_works_with_descendants(self):
        """
        For help understanding what this tests for, see:
        http://articles.sitepoint.com/print/hierarchical-data-database

        Creates this published structure:
                            home
                          /      \
                       item1   item2
                              /     \
                         subitem1 subitem2
        """
        home_page = create_page("home", "nav_playground.html", "en",
                                published=True, in_navigation=False)

        create_page("item1", "nav_playground.html", "en", parent=home_page,
                    published=True)
        item2 = create_page("item2", "nav_playground.html", "en", parent=home_page,
                            published=True)

        create_page("subitem1", "nav_playground.html", "en", parent=item2,
                    published=True)
        create_page("subitem2", "nav_playground.html", "en", parent=item2,
                    published=True)
        item2 = item2.reload()
        not_drafts = list(Page.objects.filter(publisher_is_draft=False).order_by('lft'))
        drafts = list(Page.objects.filter(publisher_is_draft=True).order_by('lft'))

        self.assertEquals(len(not_drafts), 5)
        self.assertEquals(len(drafts), 5)

        for idx, draft in enumerate(drafts):
            public = not_drafts[idx]
            # Check that a node doesn't become a root node magically
            self.assertEqual(bool(public.parent_id), bool(draft.parent_id))
            if public.parent:
                # Let's assert the MPTT tree is consistent
                self.assertTrue(public.lft > public.parent.lft)
                self.assertTrue(public.rght < public.parent.rght)
                self.assertEquals(public.tree_id, public.parent.tree_id)
                self.assertTrue(public.parent in public.get_ancestors())
                self.assertTrue(public in public.parent.get_descendants())
                self.assertTrue(public in public.parent.get_children())
            if draft.parent:
                # Same principle for the draft tree
                self.assertTrue(draft.lft > draft.parent.lft)
                self.assertTrue(draft.rght < draft.parent.rght)
                self.assertEquals(draft.tree_id, draft.parent.tree_id)
                self.assertTrue(draft.parent in draft.get_ancestors())
                self.assertTrue(draft in draft.parent.get_descendants())
                self.assertTrue(draft in draft.parent.get_children())

        # Now call publish again. The structure should not change.
        item2.publish()

        not_drafts = list(Page.objects.filter(publisher_is_draft=False).order_by('lft'))
        drafts = list(Page.objects.filter(publisher_is_draft=True).order_by('lft'))

        self.assertEquals(len(not_drafts), 5)
        self.assertEquals(len(drafts), 5)

        for idx, draft in enumerate(drafts):
            public = not_drafts[idx]
            # Check that a node doesn't become a root node magically
            self.assertEqual(bool(public.parent_id), bool(draft.parent_id))
            if public.parent:
                # Let's assert the MPTT tree is consistent
                self.assertTrue(public.lft > public.parent.lft)
                self.assertTrue(public.rght < public.parent.rght)
                self.assertEquals(public.tree_id, public.parent.tree_id)
                self.assertTrue(public.parent in public.get_ancestors())
                self.assertTrue(public in public.parent.get_descendants())
                self.assertTrue(public in public.parent.get_children())
            if draft.parent:
                # Same principle for the draft tree
                self.assertTrue(draft.lft > draft.parent.lft)
                self.assertTrue(draft.rght < draft.parent.rght)
                self.assertEquals(draft.tree_id, draft.parent.tree_id)
                self.assertTrue(draft.parent in draft.get_ancestors())
                self.assertTrue(draft in draft.parent.get_descendants())
                self.assertTrue(draft in draft.parent.get_children())
<|MERGE_RESOLUTION|>--- conflicted
+++ resolved
@@ -166,10 +166,6 @@
 
     def test_publish_admin(self):
         page = self.create_page("test_admin", published=False)
-<<<<<<< HEAD
-        #page.save()
-=======
->>>>>>> 9a204e01
         superuser = self.get_superuser()
         with self.login_user_context(superuser):
             response = self.client.get(reverse("admin:cms_page_publish_page", args=[page.pk]))
