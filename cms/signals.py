--- conflicted
+++ resolved
@@ -2,7 +2,7 @@
 from cms.exceptions import NoHomeFound
 from cms.utils.conf import get_cms_setting
 from django.core.exceptions import ObjectDoesNotExist
-from django.db.models import signals, Q
+from django.db.models import signals
 from django.dispatch import Signal
 
 from cms.cache.permissions import clear_user_permission_cache, clear_permission_cache
@@ -37,8 +37,6 @@
 
 
 def update_home(instance, **kwargs):
-<<<<<<< HEAD
-=======
     """
     Updates the is_home flag of page instances after they are saved or moved.
 
@@ -46,7 +44,6 @@
     :param kwargs:
     :return:
     """
->>>>>>> 9a204e01
     if getattr(instance, '_home_checked', False):
         return
     if not instance.parent_id or (getattr(instance, 'old_page', False) and not instance.old_page.parent_id):
@@ -84,10 +81,6 @@
 signals.post_delete.connect(update_home, sender=Page)
 
 
-<<<<<<< HEAD
-
-=======
->>>>>>> 9a204e01
 def update_title_paths(instance, **kwargs):
     """Update child pages paths in case when page was moved.
     """
@@ -214,6 +207,7 @@
     except ObjectDoesNotExist:
         pass
 
+
 def post_save_page_moderator(instance, raw, created, **kwargs):
     """Helper post save signal.
     """
