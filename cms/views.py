from django.conf import settings
from cms.appresolver import applications_page_check
from cms.utils import auto_render, get_template_from_request, \
    get_language_from_request
from cms.utils.moderator import get_page_queryset
from django.contrib.sites.models import Site
from django.core.urlresolvers import reverse
from django.db.models.query_utils import Q
from django.http import Http404, HttpResponseRedirect
from django.shortcuts import get_object_or_404
from django.utils.http import urlquote
from django.conf import settings as django_settings
from cms.utils.i18n import get_fallback_languages

def get_current_page(path, lang, queryset, home_slug, home_tree_id):
    """Helper for getting current page from path depending on language
    
    returns: (Page, None) or (None, path_to_alternative language)
    """
    try:
        if settings.CMS_FLAT_URLS:
<<<<<<< HEAD
            return queryset.filter(Q(title_set__slug=path) & Q(title_set__language=lang)).distinct().select_related()[0], None
        if home_slug:
            queryset = queryset.exclude(Q(title_set__path=home_slug)&Q(tree_id=home_tree_id))
            home_slug += "/"
            title_q = Q(title_set__path=path)|(Q(title_set__path=home_slug + path)&Q(tree_id=home_tree_id))
            
        else:
            title_q = Q(title_set__slug=path)
        page = queryset.filter(title_q).distinct().select_related()[0]
        if page:
            langs = page.get_languages() 
            if lang in langs:
                return page, None
            else:
                path = None
                for alt_lang in get_fallback_languages(lang):
                    if alt_lang in langs:
                        path = '/%s%s' % (alt_lang, page.get_absolute_url(language=lang, fallback=True))
                        return None, path
                return None, path
=======
            title_q = Q(title_set__slug=path)
            return queryset.filter(title_q & Q(title_set__language=lang)).distinct().select_related()[0], None
        else:
            if home_slug:
                queryset = queryset.exclude(Q(title_set__path=home_slug)&Q(tree_id=home_tree_id))
                home_slug += "/"
                title_q = Q(title_set__path=path)|(Q(title_set__path=home_slug + path)&Q(tree_id=home_tree_id))
            else:
                title_q = Q(title_set__slug=path)
            page = queryset.filter(title_q).distinct().select_related()[0]
            if page:
                langs = page.get_languages() 
                if lang in langs:
                    return page, None
                else:
                    path = None
                    for alt_lang in get_fallback_languages(lang):
                        if alt_lang in langs:
                            path = '/%s%s' % (alt_lang, page.get_absolute_url(language=lang, fallback=True))
                            return None, path
                    return None, path
>>>>>>> 7525915a
    except IndexError:
        return None, None

def details(request, page_id=None, slug=None, template_name=settings.CMS_TEMPLATES[0][0], no404=False):
    # get the right model
    page_queryset = get_page_queryset(request)
    
    lang = get_language_from_request(request)
    site = Site.objects.get_current()
    if 'preview' in request.GET.keys():
        pages = page_queryset.all()
    else:
        pages = page_queryset.published()
    
    root_pages = pages.all_root().order_by("tree_id")
    current_page, response = None, None
    if root_pages:
        if page_id:
            current_page = get_object_or_404(pages, pk=page_id)
        elif slug != None:
            if slug == "":
                current_page = root_pages[0]
            else:
                if slug.startswith(reverse('pages-root')):
                    path = slug.replace(reverse('pages-root'), '', 1)
                else:
                    path = slug
                if root_pages:
                    home_tree_id = root_pages[0].tree_id
                    home_slug = root_pages[0].get_slug(language=lang)
                else:
                    home_slug = ""
                    home_tree_id = None
                current_page, alternative = get_current_page(path, lang, pages, home_slug, home_tree_id)
                if settings.CMS_APPLICATIONS_URLS:
                    # check if it should'nt point to some application, if yes,
                    # change current page if required
                    current_page = applications_page_check(request, current_page, path)
                if not current_page:
                    if alternative and settings.CMS_LANGUAGE_FALLBACK:
                        return HttpResponseRedirect(alternative)
                    if no404:# used for placeholder finder
                        current_page = None
                    else:
                        if not slug and settings.DEBUG:
                            CMS_MEDIA_URL = settings.CMS_MEDIA_URL
                            return "cms/new.html", locals()
                        raise Http404('CMS: Page not found for "%s"' % slug)
        else:
            current_page = applications_page_check(request)
            #current_page = None
        template_name = get_template_from_request(request, current_page, no_current_page=True)
    elif not no404:
        if not slug and settings.DEBUG:
            CMS_MEDIA_URL = settings.CMS_MEDIA_URL
            return "cms/new.html", locals()
        raise Http404("CMS: No page found for site %s" % unicode(site.name))
    
    if current_page:  
        has_change_permissions = current_page.has_change_permission(request)
        request._current_page_cache = current_page
        
        redirect_url = current_page.get_redirect(language=lang)
        if redirect_url:
            if settings.i18n_installed:
                redirect_url = "/%s/%s" % (lang, redirect_url.lstrip("/"))
            # add language prefix to url
            return HttpResponseRedirect(redirect_url)
        
        if current_page.login_required and not request.user.is_authenticated():
            if settings.i18n_installed:
                path = urlquote("/%s%s" % (request.LANGUAGE_CODE, request.get_full_path()))
            else:
                path = urlquote(request.get_full_path())
            tup = django_settings.LOGIN_URL , "next", path
            return HttpResponseRedirect('%s?%s=%s' % tup)
    else:
        has_change_permissions = False
    return template_name, locals()
details = auto_render(details)<|MERGE_RESOLUTION|>--- conflicted
+++ resolved
@@ -19,28 +19,6 @@
     """
     try:
         if settings.CMS_FLAT_URLS:
-<<<<<<< HEAD
-            return queryset.filter(Q(title_set__slug=path) & Q(title_set__language=lang)).distinct().select_related()[0], None
-        if home_slug:
-            queryset = queryset.exclude(Q(title_set__path=home_slug)&Q(tree_id=home_tree_id))
-            home_slug += "/"
-            title_q = Q(title_set__path=path)|(Q(title_set__path=home_slug + path)&Q(tree_id=home_tree_id))
-            
-        else:
-            title_q = Q(title_set__slug=path)
-        page = queryset.filter(title_q).distinct().select_related()[0]
-        if page:
-            langs = page.get_languages() 
-            if lang in langs:
-                return page, None
-            else:
-                path = None
-                for alt_lang in get_fallback_languages(lang):
-                    if alt_lang in langs:
-                        path = '/%s%s' % (alt_lang, page.get_absolute_url(language=lang, fallback=True))
-                        return None, path
-                return None, path
-=======
             title_q = Q(title_set__slug=path)
             return queryset.filter(title_q & Q(title_set__language=lang)).distinct().select_related()[0], None
         else:
@@ -62,7 +40,6 @@
                             path = '/%s%s' % (alt_lang, page.get_absolute_url(language=lang, fallback=True))
                             return None, path
                     return None, path
->>>>>>> 7525915a
     except IndexError:
         return None, None
 
