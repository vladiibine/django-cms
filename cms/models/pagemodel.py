--- conflicted
+++ resolved
@@ -491,13 +491,9 @@
         # fire signal after publishing is done
         import cms.signals as cms_signals
         cms_signals.post_publish.send(sender=Page, instance=self)
-<<<<<<< HEAD
+
         transaction.commit()
-=======
-
-        transaction.commit()
-
->>>>>>> e483c254
+
         return published
         
     def delete(self):
