# -*- coding: utf-8 -*-


from django.utils.timezone import now

from os.path import join
from cms import constants
from cms.constants import PUBLISHER_STATE_DEFAULT, PUBLISHER_STATE_PENDING, PUBLISHER_STATE_DIRTY, TEMPLATE_INHERITANCE_MAGIC
from cms.exceptions import PublicIsUnmodifiable
from cms.models.managers import PageManager, PagePermissionsPermissionManager
from cms.models.metaclasses import PageMetaClass
from cms.models.placeholdermodel import Placeholder
from cms.models.pluginmodel import CMSPlugin
from cms.publisher.errors import MpttPublisherCantPublish
from cms.utils import i18n, page as page_utils
from cms.utils.compat import DJANGO_1_5
from cms.utils.compat.dj import force_unicode, python_2_unicode_compatible
from cms.utils.compat.metaclasses import with_metaclass
from cms.utils.conf import get_cms_setting
from cms.utils.copy_plugins import copy_plugins_to
from cms.utils.helpers import reversion_register
from django.contrib.sites.models import Site
from django.core.urlresolvers import reverse
from django.db import models
from django.db.models import Q
from django.shortcuts import get_object_or_404
from django.utils.translation import get_language, ugettext_lazy as _
from menus.menu_pool import menu_pool
from mptt.models import MPTTModel


@python_2_unicode_compatible
class Page(with_metaclass(PageMetaClass, MPTTModel)):
    """
    A simple hierarchical page model
    """
    LIMIT_VISIBILITY_IN_MENU_CHOICES = (
        (1, _('for logged in users only')),
        (2, _('for anonymous users only')),
    )

    template_choices = [(x, _(y)) for x, y in get_cms_setting('TEMPLATES')]

    created_by = models.CharField(_("created by"), max_length=70, editable=False)
    changed_by = models.CharField(_("changed by"), max_length=70, editable=False)
    parent = models.ForeignKey('self', null=True, blank=True, related_name='children', db_index=True)
    creation_date = models.DateTimeField(auto_now_add=True)
    changed_date = models.DateTimeField(auto_now=True)

    publication_date = models.DateTimeField(_("publication date"), null=True, blank=True, help_text=_(
        'When the page should go live. Status must be "Published" for page to go live.'), db_index=True)
    publication_end_date = models.DateTimeField(_("publication end date"), null=True, blank=True,
                                                help_text=_('When to expire the page. Leave empty to never expire.'),
                                                db_index=True)
    in_navigation = models.BooleanField(_("in navigation"), default=True, db_index=True)
    soft_root = models.BooleanField(_("soft root"), db_index=True, default=False,
                                    help_text=_("All ancestors will not be displayed in the navigation"))
    reverse_id = models.CharField(_("id"), max_length=40, db_index=True, blank=True, null=True, help_text=_(
        "An unique identifier that is used with the page_url templatetag for linking to this page"))
    navigation_extenders = models.CharField(_("attached menu"), max_length=80, db_index=True, blank=True, null=True)
    template = models.CharField(_("template"), max_length=100, choices=template_choices,
                                help_text=_('The template used to render the content.'),
                                default=TEMPLATE_INHERITANCE_MAGIC)
    site = models.ForeignKey(Site, help_text=_('The site the page is accessible at.'), verbose_name=_("site"),
                             related_name='djangocms_pages')

    login_required = models.BooleanField(_("login required"), default=False)
    limit_visibility_in_menu = models.SmallIntegerField(_("menu visibility"), default=None, null=True, blank=True,
                                                        choices=LIMIT_VISIBILITY_IN_MENU_CHOICES, db_index=True,
                                                        help_text=_("limit when this page is visible in the menu"))
    is_home = models.BooleanField(editable=False, db_index=True, default=False)
    application_urls = models.CharField(_('application'), max_length=200, blank=True, null=True, db_index=True)
    application_namespace = models.CharField(_('application namespace'), max_length=200, blank=True, null=True)
    level = models.PositiveIntegerField(db_index=True, editable=False)
    lft = models.PositiveIntegerField(db_index=True, editable=False)
    rght = models.PositiveIntegerField(db_index=True, editable=False)
    tree_id = models.PositiveIntegerField(db_index=True, editable=False)

    # Placeholders (plugins)
    placeholders = models.ManyToManyField(Placeholder, editable=False)

    # Publisher fields
    publisher_is_draft = models.BooleanField(default=True, editable=False, db_index=True)
    # This is misnamed - the one-to-one relation is populated on both ends
    publisher_public = models.OneToOneField('self', related_name='publisher_draft', null=True, editable=False)
    published_languages = models.CharField(max_length=255, editable=False, blank=True, null=True)
    languages = models.CharField(max_length=255, editable=False, blank=True, null=True)

    # If the draft is loaded from a reversion version save the revision id here.
    revision_id = models.PositiveIntegerField(default=0, editable=False)
    # Managers
    objects = PageManager()
    permissions = PagePermissionsPermissionManager()

    class Meta:
        permissions = (
            ('view_page', 'Can view page'),
            ('publish_page', 'Can publish page'),
        )
        unique_together = (("publisher_is_draft", "application_namespace"),)
        verbose_name = _('page')
        verbose_name_plural = _('pages')
        ordering = ('tree_id', 'lft')
        app_label = 'cms'

    class PublisherMeta:
        exclude_fields_append = ['id', 'publisher_is_draft', 'publisher_public',
            'publisher_state', 'moderator_state',
            'placeholders', 'lft', 'rght', 'tree_id',
            'parent']

    def __str__(self):
        title = self.get_menu_title(fallback=True)
        if title is None:
            title = u""
        return force_unicode(title)

    def __repr__(self):
        # This is needed to solve the infinite recursion when
        # adding new pages.
        return object.__repr__(self)

    def is_dirty(self, language):
        return self.get_publisher_state(language) == PUBLISHER_STATE_DIRTY

    def get_absolute_url(self, language=None, fallback=True):
        if self.is_home:
            return reverse('pages-root')
        path = self.get_path(language, fallback) or self.get_slug(language, fallback)
        return reverse('pages-details-by-slug', kwargs={"slug": path})

    def move_page(self, target, position='first-child'):
        """
        Called from admin interface when page is moved. Should be used on
        all the places which are changing page position. Used like an interface
        to mptt, but after move is done page_moved signal is fired.

        Note for issue #1166: url conflicts are handled by updated
        check_title_slugs, overwrite_url on the moved page don't need any check
        as it remains the same regardless of the page position in the tree
        """
        # do not mark the page as dirty after page moves
        self._publisher_keep_state = True

        # readability counts :)
        is_inherited_template = self.template == constants.TEMPLATE_INHERITANCE_MAGIC

        # make sure move_page does not break when using INHERIT template
        # and moving to a top level position

        if (position in ('left', 'right') and not target.parent and is_inherited_template):
            self.template = self.get_template()
        self.move_to(target, position)

        # fire signal
        import cms.signals as cms_signals

        cms_signals.page_moved.send(sender=Page, instance=self)
        self.save()  # always save the page after move, because of publisher
        # check the slugs
        page_utils.check_title_slugs(self)
        # Make sure to update the slug and path of the target page.
        page_utils.check_title_slugs(target)

        if self.publisher_public_id:
            # Ensure we have up to date mptt properties
            public_page = Page.objects.get(pk=self.publisher_public_id)
            # Ensure that the page is in the right position and save it
            public_page = self._publisher_save_public(public_page)
            cms_signals.page_moved.send(sender=Page, instance=public_page)
            public_page.save()
            page_utils.check_title_slugs(public_page)

    def _copy_titles(self, target, language, published):
        """
        Copy all the titles to a new page (which must have a pk).
        :param target: The page where the new titles should be stored
        """
        from .titlemodels import Title

        old_titles = dict(target.title_set.filter(language=language).values_list('language', 'pk'))
        for title in self.title_set.filter(language=language):
            old_pk = title.pk
            # If an old title exists, overwrite. Otherwise create new
            title.pk = old_titles.pop(title.language, None)
            title.page = target
            title.publisher_is_draft = False
            title.publisher_public_id = old_pk
            if published:
                title.publisher_state = PUBLISHER_STATE_DEFAULT
            else:
                title.publisher_state = PUBLISHER_STATE_PENDING
            title.published = published
            title._publisher_keep_state = True
            title.save()

            old_title = Title.objects.get(pk=old_pk)
            old_title.publisher_public = title
            old_title.publisher_state = title.publisher_state
            old_title.published = True
            old_title._publisher_keep_state = True
            old_title.save()
            if hasattr(self, 'title_cache'):
                self.title_cache[language] = old_title
        if old_titles:
            Title.objects.filter(id__in=old_titles.values()).delete()

    def _copy_contents(self, target, language):
        """
        Copy all the plugins to a new page.
        :param target: The page where the new content should be stored
        """
        # TODO: Make this into a "graceful" copy instead of deleting and overwriting
        # copy the placeholders (and plugins on those placeholders!)
        CMSPlugin.objects.filter(placeholder__page=target, language=language).delete()
        for ph in self.placeholders.all():
            plugins = ph.get_plugins_list(language)
            try:
                ph = target.placeholders.get(slot=ph.slot)
            except Placeholder.DoesNotExist:
                ph.pk = None  # make a new instance
                ph.save()
                target.placeholders.add(ph)
                # update the page copy
            if plugins:
                copy_plugins_to(plugins, ph)

    def _copy_attributes(self, target):
        """
        Copy all page data to the target. This excludes parent and other values
        that are specific to an exact instance.
        :param target: The Page to copy the attributes to
        """
        target.publication_date = self.publication_date
        target.publication_end_date = self.publication_end_date
        target.in_navigation = self.in_navigation
        target.login_required = self.login_required
        target.limit_visibility_in_menu = self.limit_visibility_in_menu
        target.soft_root = self.soft_root
        target.reverse_id = self.reverse_id
        target.navigation_extenders = self.navigation_extenders
        target.application_urls = self.application_urls
        target.application_namespace = self.application_namespace
        target.template = self.template
        target.site_id = self.site_id

    def copy_page(self, target, site, position='first-child',
                  copy_permissions=True):
        """
        Copy a page [ and all its descendants to a new location ]
        Doesn't checks for add page permissions anymore, this is done in PageAdmin.

        Note: public_copy was added in order to enable the creation of a copy
        for creating the public page during the publish operation as it sets the
        publisher_is_draft=False.

        Note for issue #1166: when copying pages there is no need to check for
        conflicting URLs as pages are copied unpublished.
        """

        page_copy = None

        pages = [self] + list(self.get_descendants().order_by('-rght'))

        site_reverse_ids = Page.objects.filter(site=site, reverse_id__isnull=False).values_list('reverse_id', flat=True)

        if target:
            target.old_pk = -1
            if position == "first-child":
                tree = [target]
            elif target.parent_id:
                tree = [target.parent]
            else:
                tree = []
        else:
            tree = []
        if tree:
            tree[0].old_pk = tree[0].pk

        first = True
        # loop over all affected pages (self is included in descendants)
        for page in pages:
            titles = list(page.title_set.all())
            # get all current placeholders (->plugins)
            placeholders = list(page.placeholders.all())
            origin_id = page.id
            # create a copy of this page by setting pk = None (=new instance)
            page.old_pk = page.pk
            page.pk = None
            page.level = None
            page.rght = None
            page.lft = None
            page.tree_id = None
            page.publisher_public_id = None
            # only set reverse_id on standard copy
            if page.reverse_id in site_reverse_ids:
                page.reverse_id = None
            if first:
                first = False
                if tree:
                    page.parent = tree[0]
                else:
                    page.parent = None
                page.insert_at(target, position)
            else:
                count = 1
                found = False
                for prnt in tree:
                    if prnt.old_pk == page.parent_id:
                        page.parent = prnt
                        tree = tree[0:count]
                        found = True
                        break
                    count += 1
                if not found:
                    page.parent = None
            tree.append(page)
            page.site = site

            page.save()

            # copy permissions if necessary
            if get_cms_setting('PERMISSION') and copy_permissions:
                from cms.models.permissionmodels import PagePermission

                for permission in PagePermission.objects.filter(page__id=origin_id):
                    permission.pk = None
                    permission.page = page
                    permission.save()

            # copy titles of this page
            draft_titles = {}
            public_titles = []
            for title in titles:
                if title.publisher_is_draft:
                    title.pk = None  # setting pk = None creates a new instance
                    title.page = page
                    if title.publisher_public_id:
                        draft_titles[title.publisher_public_id] = title
                        title.publisher_public = None
                        # create slug-copy for standard copy
                    title.published = False
                    title.slug = page_utils.get_available_slug(title)
                    title.save()
                else:
                    public_titles.append(title)
            for title in public_titles:
                draft_title = draft_titles[title.pk]
                title.pk = None  # setting pk = None creates a new instance
                title.page = page
                title.slug = page_utils.get_available_slug(title)
                title.publisher_public_id = draft_title.pk
                title.save()
                draft_title.publisher_public = title
                draft_title.save()

            # copy the placeholders (and plugins on those placeholders!)
            for ph in placeholders:
                plugins = ph.get_plugins_list()
                try:
                    ph = page.placeholders.get(slot=ph.slot)
                except Placeholder.DoesNotExist:
                    ph.pk = None  # make a new instance
                    ph.save()
                    page.placeholders.add(ph)
                    # update the page copy
                    page_copy = page
                if plugins:
                    copy_plugins_to(plugins, ph)

        # invalidate the menu for this site
        menu_pool.clear(site_id=site.pk)
        return page_copy  # return the page_copy or None

    def save(self, no_signals=False, commit=True, **kwargs):
        """
        Args:
            commit: True if model should be really saved
        """

        # delete template cache
        if hasattr(self, '_template_cache'):
            delattr(self, '_template_cache')

        created = not bool(self.pk)
        if self.reverse_id == "":
            self.reverse_id = None
        if self.application_namespace == "":
            self.application_namespace = None
        from cms.utils.permissions import _thread_locals

        user = getattr(_thread_locals, "user", None)
        if user:
            self.changed_by = user.username
        else:
            self.changed_by = "script"
        if created:
            self.created_by = self.changed_by

        if commit:
            if no_signals:  # ugly hack because of mptt
                if DJANGO_1_5:
                    self.save_base(cls=self.__class__, **kwargs)
                else:
                    self.save_base(**kwargs)
            else:
                super(Page, self).save(**kwargs)

    def save_base(self, *args, **kwargs):
        """Overridden save_base. If an instance is draft, and was changed, mark
        it as dirty.

        Dirty flag is used for changed nodes identification when publish method
        takes place. After current changes are published, state is set back to
        PUBLISHER_STATE_DEFAULT (in publish method).
        """
        keep_state = getattr(self, '_publisher_keep_state', None)
        if self.publisher_is_draft and not keep_state:
            self.title_set.all().update(publisher_state=PUBLISHER_STATE_DIRTY)
        if keep_state:
            delattr(self, '_publisher_keep_state')

        if not DJANGO_1_5 and 'cls' in kwargs:
            del (kwargs['cls'])
        ret = super(Page, self).save_base(*args, **kwargs)
        return ret

    def is_published(self, language):
        from cms.models import Title
        try:
            title = self.get_title_obj(language, False)
        except Title.DoesNotExist:
            return False
        return title.published == True

    def get_publisher_state(self, language):
        from cms.models import Title
        try:
<<<<<<< HEAD
            title = self.get_title_obj(language, False)
        except Title.DoesNotExist:
            return None
        return title.publisher_state
=======
            return self.title_set.get(language=language).publisher_state
        except Title.DoesNotExist:
            return None
>>>>>>> a9ed4e4e

    def set_publisher_state(self, language, state, published=None):
        title = self.title_set.get(language=language)
        title.publisher_state = state
        if not published is None:
            title.published = published
        title._publisher_keep_state = True
        title.save()
        if hasattr(self, 'title_cache') and language in self.title_cache:
            self.title_cache[language].publisher_state = state
        return title

    def publish(self, language):
        """Overrides Publisher method, because there may be some descendants, which
        are waiting for parent to publish, so publish them if possible.

        :returns: True if page was successfully published.
        """
        # Publish can only be called on draft pages
        if not self.publisher_is_draft:
            raise PublicIsUnmodifiable('The public instance cannot be published. Use draft.')

        # publish, but only if all parents are published!!
        published = None

        if not self.pk:
            self.save()
            # be sure we have the newest data including mptt
        p = Page.objects.get(pk=self.pk)
        self.lft = p.lft
        self.rght = p.rght
        self.level = p.level
        self.tree_id = p.tree_id
        if self._publisher_can_publish():
            if self.publisher_public_id:
                # Ensure we have up to date mptt properties
                public_page = Page.objects.get(pk=self.publisher_public_id)
            else:
                public_page = Page(created_by=self.created_by)
            if not self.publication_date:
                self.publication_date = now()
            self._copy_attributes(public_page)
            # we need to set relate this new public copy to its draft page (self)
            public_page.publisher_public = self
            public_page.publisher_is_draft = False

            # Ensure that the page is in the right position and save it
            public_page = self._publisher_save_public(public_page)
            published = public_page.parent_id is None or public_page.parent.is_published(language)
            if not public_page.pk:
                public_page.save()
                # The target page now has a pk, so can be used as a target
            self._copy_titles(public_page, language, published)
            self._copy_contents(public_page, language)
            #trigger home update
            public_page.save()
            # invalidate the menu for this site
            menu_pool.clear(site_id=self.site_id)

            # taken from Publisher - copy_page needs to call self._publisher_save_public(copy) for mptt insertion
            # insert_at() was maybe calling _create_tree_space() method, in this
            # case may tree_id change, so we must update tree_id from db first
            # before save
            if getattr(self, 'tree_id', None):
                me = self._default_manager.get(pk=self.pk)
                self.tree_id = me.tree_id

            self.publisher_public = public_page
            published = True
        else:
            # Nothing left to do
            pass
        if published:
            if not self.published_languages or not "|%s|" % language in self.published_languages:
                if self.published_languages:
                    self.published_languages += "%s|" % language
                else:
                    self.published_languages = "|%s|" % language
        else:
            self.set_publisher_state(language, PUBLISHER_STATE_PENDING, published=True)
        self._publisher_keep_state = True
        self.save()
        # If we are publishing, this page might have become a "home" which
        # would change the path
        if self.is_home:
            for title in self.title_set.all():
                if title.path != '':
                    title._publisher_keep_state = True
                    title.save()

        # clean moderation log
        self.pagemoderatorstate_set.all().delete()

        if not published:
            # was not published, escape
            return

        # Check if there are some children which are waiting for parents to
        # become published.
        publish_set = self.get_descendants().filter(title_set__published=True,
                                                    title_set__language=language).select_related('publisher_public')
        for page in publish_set:
            if page.publisher_public:
                if page.publisher_public.parent.is_published(language):
                    from cms.models import Title

                    public_title = Title.objects.get(page=page.publisher_public, language=language)
                    draft_title = Title.objects.get(page=page, language=language)
                    if not public_title.published:
                        public_title._publisher_keep_state = True
                        public_title.published = True
                        public_title.publisher_state = PUBLISHER_STATE_DEFAULT
                        public_title.save()

                    if draft_title.publisher_state == PUBLISHER_STATE_PENDING:
                        draft_title.publisher_state = PUBLISHER_STATE_DEFAULT
                        draft_title._publisher_keep_state = True
                        draft_title.save()
            elif page.get_publisher_state(language) == PUBLISHER_STATE_PENDING:
                page.publish(language)
            # fire signal after publishing is done
        import cms.signals as cms_signals

        cms_signals.post_publish.send(sender=Page, instance=self, language=language)

        return published

    def unpublish(self, language):
        """
        Removes this page from the public site
        :returns: True if this page was successfully unpublished
        """
        # Publish can only be called on draft pages
        if not self.publisher_is_draft:
            raise PublicIsUnmodifiable('The public instance cannot be unpublished. Use draft.')

        # First, make sure we are in the correct state
        title = self.title_set.get(language=language)
        public_title = title.publisher_public
        title.published = False
        title.save()
        if hasattr(self, 'title_cache'):
            self.title_cache[language] = title
        public_title.published = False
        public_title.save()
        public_page = self.publisher_public
        public_placeholders = public_page.placeholders.all()
        published_languages = self.published_languages.split("|")
        published_languages.remove(language)
        self.published_languages = "|".join(published_languages)
        for pl in public_placeholders:
            pl.cmsplugin_set.filter(language=language).delete()
        public_page.published_languages = self.published_languages
        public_page.save()
        # trigger update home
        self.save()
        # Go through all children of our public instance
        descendants = public_page.get_descendants()
        for child in descendants:
            child.set_publisher_state(language, PUBLISHER_STATE_PENDING, published=False)
            draft = child.publisher_public
            if draft and draft.is_published(language) and draft.get_publisher_state(
                    language) == PUBLISHER_STATE_DEFAULT:
                draft.set_publisher_state(language, PUBLISHER_STATE_PENDING)
        from cms.signals import post_unpublish

        post_unpublish.send(sender=Page, instance=self, language=language)
        return True

    def revert(self, language):
        """Revert the draft version to the same state as the public version
        """
        # Revert can only be called on draft pages
        if not self.publisher_is_draft:
            raise PublicIsUnmodifiable('The public instance cannot be reverted. Use draft.')
        if not self.publisher_public:
            raise PublicVersionNeeded('A public version of this page is needed')
        public = self.publisher_public
        public._copy_titles(self, language, public.is_published(language))
        public._copy_contents(self, language)
        public._copy_attributes(self)
        self.title_set.filter(language=language).update(publisher_state=PUBLISHER_STATE_DEFAULT, published=True)
        self.revision_id = 0
        self._publisher_keep_state = True
        self.save()
        # clean moderation log
        self.pagemoderatorstate_set.all().delete()

    def get_draft_object(self):
        if not self.publisher_is_draft:
            return self.publisher_draft
        return self

    def get_public_object(self):
        if not self.publisher_is_draft:
            return self
        return self.publisher_public

    def get_languages(self):
        if self.languages:
            return sorted(self.languages.split(','))
        else:
            return []

    def get_cached_ancestors(self, ascending=True):
        if ascending:
            if not hasattr(self, "ancestors_ascending"):
                self.ancestors_ascending = list(self.get_ancestors(ascending))
            return self.ancestors_ascending
        else:
            if not hasattr(self, "ancestors_descending"):
                self.ancestors_descending = list(self.get_ancestors(ascending))
            return self.ancestors_descending

    # ## Title object access

    def get_title_obj(self, language=None, fallback=True, version_id=None, force_reload=False):
        """Helper function for accessing wanted / current title.
        If wanted title doesn't exists, EmptyTitle instance will be returned.
        If fallback=False is used, titlemodels.Title.DoesNotExist will be raised
        when a language does not exist.
        """
        language = self._get_title_cache(language, fallback, version_id, force_reload)
        if language in self.title_cache:
            return self.title_cache[language]
        from cms.models.titlemodels import EmptyTitle

        return EmptyTitle(language)

    def get_title_obj_attribute(self, attrname, language=None, fallback=True, version_id=None, force_reload=False):
        """Helper function for getting attribute or None from wanted/current title.
        """
        try:
            attribute = getattr(self.get_title_obj(
                language, fallback, version_id, force_reload), attrname)
            return attribute
        except AttributeError:
            return None

    def get_path(self, language=None, fallback=True, version_id=None, force_reload=False):
        """
        get the path of the page depending on the given language
        """
        return self.get_title_obj_attribute("path", language, fallback, version_id, force_reload)

    def get_slug(self, language=None, fallback=True, version_id=None, force_reload=False):
        """
        get the slug of the page depending on the given language
        """
        return self.get_title_obj_attribute("slug", language, fallback, version_id, force_reload)

    def get_title(self, language=None, fallback=True, version_id=None, force_reload=False):
        """
        get the title of the page depending on the given language
        """
        return self.get_title_obj_attribute("title", language, fallback, version_id, force_reload)

    def get_menu_title(self, language=None, fallback=True, version_id=None, force_reload=False):
        """
        get the menu title of the page depending on the given language
        """
        menu_title = self.get_title_obj_attribute("menu_title", language, fallback, version_id, force_reload)
        if not menu_title:
            return self.get_title(language, True, version_id, force_reload)
        return menu_title

    def get_changed_date(self, language=None, fallback=True, version_id=None, force_reload=False):
        """
        get when this page was last updated
        """
        return self.changed_date

    def get_changed_by(self, language=None, fallback=True, version_id=None, force_reload=False):
        """
        get user who last changed this page
        """
        return self.changed_by

    def get_page_title(self, language=None, fallback=True, version_id=None, force_reload=False):
        """
        get the page title of the page depending on the given language
        """
        page_title = self.get_title_obj_attribute("page_title", language, fallback, version_id, force_reload)
        if not page_title:
            return self.get_title(language, True, version_id, force_reload)
        return page_title

    def get_meta_description(self, language=None, fallback=True, version_id=None, force_reload=False):
        """
        get content for the description meta tag for the page depending on the given language
        """
        return self.get_title_obj_attribute("meta_description", language, fallback, version_id, force_reload)

    def get_application_urls(self, language=None, fallback=True, version_id=None, force_reload=False):
        """
        get application urls conf for application hook
        """
        return self.application_urls

    def get_redirect(self, language=None, fallback=True, version_id=None, force_reload=False):
        """
        get redirect
        """
        return self.get_title_obj_attribute("redirect", language, fallback, version_id, force_reload)

    def _get_title_cache(self, language, fallback, version_id, force_reload):
        if not language:
            language = get_language()
        load = False
        if not hasattr(self, "title_cache") or force_reload:
            load = True
            self.title_cache = {}
        elif not language in self.title_cache:
            if fallback:
                fallback_langs = i18n.get_fallback_languages(language)
                for lang in fallback_langs:
                    if lang in self.title_cache:
                        return lang
            load = True
        if load:
            from cms.models.titlemodels import Title
            if version_id:
                from reversion.models import Version
                version = get_object_or_404(Version, pk=version_id)
                revs = [related_version.object_version for related_version in version.revision.version_set.all()]
                for rev in revs:
                    obj = rev.object
                    if obj.__class__ == Title:
                        self.title_cache[obj.language] = obj
            else:
                title = Title.objects.get_title(self, language, language_fallback=fallback)
                if title:
                    self.title_cache[title.language] = title
                    language = title.language
        return language

    def get_template(self):
        """
        get the template of this page if defined or if closer parent if
        defined or DEFAULT_PAGE_TEMPLATE otherwise
        """
        if hasattr(self, '_template_cache'):
            return self._template_cache
        template = None
        if self.template:
            if self.template != constants.TEMPLATE_INHERITANCE_MAGIC:
                template = self.template
            else:
                try:
                    template = self.get_ancestors(ascending=True).exclude(
                        template=constants.TEMPLATE_INHERITANCE_MAGIC).values_list('template', flat=True)[0]
                except IndexError:
                    pass
        if not template:
            template = get_cms_setting('TEMPLATES')[0][0]
        self._template_cache = template
        return template

    def get_template_name(self):
        """
        get the textual name (2nd parameter in get_cms_setting('TEMPLATES'))
        of the template of this page or of the nearest
        ancestor. failing to find that, return the name of the default template.
        """
        template = self.get_template()
        for t in get_cms_setting('TEMPLATES'):
            if t[0] == template:
                return t[1]
        return _("default")

    def has_view_permission(self, request):
        from cms.models.permissionmodels import PagePermission, GlobalPagePermission
        from cms.utils.plugins import current_site

        if not self.publisher_is_draft:
            return self.publisher_draft.has_view_permission(request)
            # does any restriction exist?
        # inherited and direct
        is_restricted = PagePermission.objects.for_page(page=self).filter(can_view=True).exists()
        if request.user.is_authenticated():
            site = current_site(request)
            global_perms_q = Q(can_view=True) & Q(
                Q(sites__in=[site]) | Q(sites__isnull=True)
            )
            global_view_perms = GlobalPagePermission.objects.with_user(
                request.user).filter(global_perms_q).exists()

            # a global permission was given to the request's user
            if global_view_perms:
                return True
            elif not is_restricted:
                if ((get_cms_setting('PUBLIC_FOR') == 'all') or
                    (get_cms_setting('PUBLIC_FOR') == 'staff' and
                        request.user.is_staff)):
                    return True

            # a restricted page and an authenticated user
            elif is_restricted:
                opts = self._meta
                codename = '%s.view_%s' % (opts.app_label, opts.object_name.lower())
                user_perm = request.user.has_perm(codename)
                generic_perm = self.has_generic_permission(request, "view")
                return (user_perm or generic_perm)

        else:
            #anonymous user
            if is_restricted or not get_cms_setting('PUBLIC_FOR') == 'all':
                # anyonymous user, page has restriction and global access is permitted
                return False
            else:
                # anonymous user, no restriction saved in database
                return True
                # Authenticated user
                # Django wide auth perms "can_view" or cms auth perms "can_view"
        opts = self._meta
        codename = '%s.view_%s' % (opts.app_label, opts.object_name.lower())
        return (request.user.has_perm(codename) or
                self.has_generic_permission(request, "view"))

    def has_change_permission(self, request):
        opts = self._meta
        if request.user.is_superuser:
            return True
        return request.user.has_perm(opts.app_label + '.' + opts.get_change_permission()) and \
               self.has_generic_permission(request, "change")

    def has_delete_permission(self, request):
        opts = self._meta
        if request.user.is_superuser:
            return True
        return request.user.has_perm(opts.app_label + '.' + opts.get_delete_permission()) and \
               self.has_generic_permission(request, "delete")

    def has_publish_permission(self, request):
        if request.user.is_superuser:
            return True
        opts = self._meta
        return request.user.has_perm(opts.app_label + '.' + "publish_page") and \
               self.has_generic_permission(request, "publish")

    has_moderate_permission = has_publish_permission

    def has_advanced_settings_permission(self, request):
        return self.has_generic_permission(request, "advanced_settings")

    def has_change_permissions_permission(self, request):
        """
        Has user ability to change permissions for current page?
        """
        return self.has_generic_permission(request, "change_permissions")

    def has_add_permission(self, request):
        """
        Has user ability to add page under current page?
        """
        return self.has_generic_permission(request, "add")

    def has_move_page_permission(self, request):
        """Has user ability to move current page?
        """
        return self.has_generic_permission(request, "move_page")

    def has_generic_permission(self, request, perm_type):
        """
        Return true if the current user has permission on the page.
        Return the string 'All' if the user has all rights.
        """
        att_name = "permission_%s_cache" % perm_type
        if not hasattr(self, "permission_user_cache") or not hasattr(self, att_name) \
            or request.user.pk != self.permission_user_cache.pk:
            from cms.utils.permissions import has_generic_permission

            self.permission_user_cache = request.user
            setattr(self, att_name, has_generic_permission(
                self.id, request.user, perm_type, self.site_id))
            if getattr(self, att_name):
                self.permission_edit_cache = True
        return getattr(self, att_name)

    def get_media_path(self, filename):
        """
        Returns path (relative to MEDIA_ROOT/MEDIA_URL) to directory for storing page-scope files.
        This allows multiple pages to contain files with identical names without namespace issues.
        Plugins such as Picture can use this method to initialise the 'upload_to' parameter for
        File-based fields. For example:
            image = models.ImageField(_("image"), upload_to=CMSPlugin.get_media_path)
        where CMSPlugin.get_media_path calls self.page.get_media_path

        This location can be customised using the CMS_PAGE_MEDIA_PATH setting
        """
        return join(get_cms_setting('PAGE_MEDIA_PATH'), "%d" % self.id, filename)

    def last_page_states(self):
        """Returns last five page states, if they exist, optimized, calls sql
        query only if some states available
        """
        result = getattr(self, '_moderator_state_cache', None)
        if result is None:
            result = list(self.pagemoderatorstate_set.all().order_by('created'))
            self._moderator_state_cache = result
        return result[:5]

    def reload(self):
        """
        Reload a page from the database
        """
        return Page.objects.get(pk=self.pk)

    def get_object_queryset(self):
        """Returns smart queryset depending on object type - draft / public
        """
        qs = self.__class__.objects
        return self.publisher_is_draft and qs.drafts() or qs.public().published()

    def _publisher_can_publish(self):
        """Is parent of this object already published?
        """
        if self.parent_id:
            try:
                return bool(self.parent.publisher_public_id)
            except AttributeError:
                raise MpttPublisherCantPublish
        return True

    def get_next_filtered_sibling(self, **filters):
        """Very similar to original mptt method, but adds support for filters.
        Returns this model instance's next sibling in the tree, or
        ``None`` if it doesn't have a next sibling.
        """
        opts = self._mptt_meta
        if self.is_root_node():
            filters.update({
                '%s__isnull' % opts.parent_attr: True,
                '%s__gt' % opts.tree_id_attr: getattr(self, opts.tree_id_attr),
            })
        else:
            filters.update({
                opts.parent_attr: getattr(self, '%s_id' % opts.parent_attr),
                '%s__gt' % opts.left_attr: getattr(self, opts.right_attr),
            })

        # publisher stuff
        filters.update({
            'publisher_is_draft': self.publisher_is_draft
        })
        # multisite
        filters.update({
            'site__id': self.site_id
        })

        sibling = None
        try:
            sibling = self._tree_manager.filter(**filters)[0]
        except IndexError:
            pass
        return sibling

    def get_previous_filtered_sibling(self, **filters):
        """Very similar to original mptt method, but adds support for filters.
        Returns this model instance's previous sibling in the tree, or
        ``None`` if it doesn't have a previous sibling.
        """
        opts = self._mptt_meta
        if self.is_root_node():
            filters.update({
                '%s__isnull' % opts.parent_attr: True,
                '%s__lt' % opts.tree_id_attr: getattr(self, opts.tree_id_attr),
            })
            order_by = '-%s' % opts.tree_id_attr
        else:
            filters.update({
                opts.parent_attr: getattr(self, '%s_id' % opts.parent_attr),
                '%s__lt' % opts.right_attr: getattr(self, opts.left_attr),
            })
            order_by = '-%s' % opts.right_attr

        # publisher stuff
        filters.update({
            'publisher_is_draft': self.publisher_is_draft
        })
        # multisite
        filters.update({
            'site__id': self.site_id
        })

        sibling = None
        try:
            sibling = self._tree_manager.filter(**filters).order_by(order_by)[0]
        except IndexError:
            pass
        return sibling

    def _publisher_save_public(self, obj):
        """Mptt specific stuff before the object can be saved, overrides original
        publisher method.

        Args:
            obj - public variant of `self` to be saved.

        """
        public_parent = self.parent.publisher_public if self.parent_id else None
        filters = dict(publisher_public__isnull=False)
        if public_parent:
            filters['publisher_public__parent__in'] = [public_parent]
        else:
            filters['publisher_public__parent__isnull'] = True
        prev_sibling = self.get_previous_filtered_sibling(**filters)
        public_prev_sib = prev_sibling.publisher_public if prev_sibling else None

        if not self.publisher_public_id:  # first time published
            # is there anybody on left side?
            if not self.parent_id:
                obj.insert_at(self, position='right', save=False)
            else:
                if public_prev_sib:
                    obj.insert_at(public_prev_sib, position='right', save=False)
                else:
                    if public_parent:
                        obj.insert_at(public_parent, position='first-child', save=False)
        else:
            # check if object was moved / structural tree change
            prev_public_sibling = obj.get_previous_filtered_sibling()
            if self.level != obj.level or \
                            public_parent != obj.parent or \
                            public_prev_sib != prev_public_sibling:
                if public_prev_sib:
                    obj.move_to(public_prev_sib, position="right")
                elif public_parent:
                    # move as a first child to parent
                    obj.move_to(public_parent, position='first-child')
                else:
                    # it is a move from the right side or just save
                    next_sibling = self.get_next_filtered_sibling(**filters)
                    if next_sibling and next_sibling.publisher_public_id:
                        obj.move_to(next_sibling.publisher_public, position="left")

        return obj

    def rescan_placeholders(self):
        """
        Rescan and if necessary create placeholders in the current template.
        """
        # inline import to prevent circular imports
        from cms.utils.plugins import get_placeholders

        placeholders = get_placeholders(self.get_template())
        found = {}
        for placeholder in self.placeholders.all():
            if placeholder.slot in placeholders:
                found[placeholder.slot] = placeholder
        for placeholder_name in placeholders:
            if not placeholder_name in found:
                placeholder = Placeholder.objects.create(slot=placeholder_name)
                self.placeholders.add(placeholder)
                found[placeholder_name] = placeholder
        return found


def _reversion():
    exclude_fields = ['publisher_is_draft', 'publisher_public', 'publisher_state']

    reversion_register(
        Page,
        follow=["title_set", "placeholders", "pagepermission_set"],
        exclude_fields=exclude_fields
    )


_reversion()<|MERGE_RESOLUTION|>--- conflicted
+++ resolved
@@ -436,16 +436,9 @@
     def get_publisher_state(self, language):
         from cms.models import Title
         try:
-<<<<<<< HEAD
-            title = self.get_title_obj(language, False)
-        except Title.DoesNotExist:
-            return None
-        return title.publisher_state
-=======
             return self.title_set.get(language=language).publisher_state
         except Title.DoesNotExist:
             return None
->>>>>>> a9ed4e4e
 
     def set_publisher_state(self, language, state, published=None):
         title = self.title_set.get(language=language)
