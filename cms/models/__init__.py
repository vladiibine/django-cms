--- conflicted
+++ resolved
@@ -1,613 +1,5 @@
-<<<<<<< HEAD
 from moderatormodels import *
 from pagemodel import *
 from permissionmodels import *
 from pluginmodel import *
-from titlemodels import *
-=======
-from datetime import datetime, date
-from django.db import models
-from django.contrib.auth.models import User, Group
-from django.utils.translation import ugettext_lazy as _
-from django.core.urlresolvers import reverse
-from django.contrib.sites.models import Site
-from django.shortcuts import get_object_or_404
-from django.utils.safestring import mark_safe
-from django.template.loader import render_to_string
-from django.core.exceptions import ValidationError
-from os.path import join
-import urllib2
-from cms.urlutils import urljoin
-
-import mptt
-from cms import settings
-from cms.models.managers import PageManager, PagePermissionManager, TitleManager
-from cms.models import signals as cms_signals
-
-
-if 'reversion' in settings.INSTALLED_APPS:
-    import reversion
-
-#try:
-#    tagging = models.get_app('tagging')
-#    from tagging.fields import TagField
-#except ImproperlyConfigured:
-#    tagging = False
-
-#if not settings.CMS_TAGGING:
-#    tagging = False
-
-class Page(models.Model):
-    """
-    A simple hierarchical page model
-    """
-    # some class constants to refer to, e.g. Page.DRAFT
-    DRAFT = 0
-    PUBLISHED = 1
-    EXPIRED = 2
-    STATUSES = (
-        (DRAFT, _('Draft')),
-        (PUBLISHED, _('Published')),
-    )
-    author = models.ForeignKey(User, verbose_name=_("author"), limit_choices_to={'page__isnull' : False})
-    parent = models.ForeignKey('self', null=True, blank=True, related_name='children', db_index=True)
-    creation_date = models.DateTimeField(editable=False, default=datetime.now)
-    publication_date = models.DateTimeField(_("publication date"), null=True, blank=True, help_text=_('When the page should go live. Status must be "Published" for page to go live.'), db_index=True)
-    publication_end_date = models.DateTimeField(_("publication end date"), null=True, blank=True, help_text=_('When to expire the page. Leave empty to never expire.'), db_index=True)
-    login_required = models.BooleanField(_('login required'), default=False)
-    in_navigation = models.BooleanField(_("in navigation"), default=True, db_index=True)
-    soft_root = models.BooleanField(_("soft root"), db_index=True, default=False, help_text=_("All ancestors will not be displayed in the navigation"))
-    reverse_id = models.CharField(_("id"), max_length=40, db_index=True, blank=True, null=True, help_text=_("An unique identifier that is used with the page_url templatetag for linking to this page"))
-    navigation_extenders = models.CharField(_("navigation extenders"), max_length=80, db_index=True, blank=True, null=True, choices=settings.CMS_NAVIGATION_EXTENDERS)
-    status = models.IntegerField(_("status"), choices=STATUSES, default=DRAFT, db_index=True)
-    template = models.CharField(_("template"), max_length=100, choices=settings.CMS_TEMPLATES, help_text=_('The template used to render the content.'))
-    sites = models.ManyToManyField(Site, help_text=_('The site(s) the page is accessible at.'), verbose_name=_("sites"))
-    
-    # Managers
-    objects = PageManager()
-
-    class Meta:
-        verbose_name = _('page')
-        verbose_name_plural = _('pages')
-        ordering = ('tree_id', 'lft')
-        
-    def __unicode__(self):
-        slug = self.get_slug(fallback=True)
-        if slug is None:
-            return u'' # otherwise we get unicode decode errors
-        else:
-            return slug
-        
-    
-    def move_page(self, target, position='first-child'):
-        """Called from admin interface when page is moved. Should be used on
-        all the places which are changing page position. Used like an interface
-        to mptt, but after move is done page_moved signal is fired.
-        """
-        self.move_to(target, position)
-        # fire signal
-        cms_signals.page_moved.send(sender=Page, instance=self)
-        
-    def copy_page(self, target, site, position='first-child'):
-        """
-        copy a page and all its descendants to a new location
-        """
-        descendants = [self] + list(self.get_descendants().filter(sites__pk=site.pk).order_by('-rght'))
-        tree = [target]
-        level_dif = self.level - target.level - 1
-        first = True
-        for page in descendants:
-            new_level = page.level - level_dif
-            dif = new_level - tree[-1].level 
-            if dif < 0:
-                tree = tree[:dif-1]
-           
-            titles = list(page.title_set.all())
-            plugins = list(page.cmsplugin_set.all().order_by('tree_id', '-rght'))
-            page.pk = None
-            page.level = None
-            page.rght = None
-            page.lft = None
-            page.tree_id = None
-            page.status = Page.DRAFT
-            page.parent = tree[-1]
-            page.save()
-            if first:
-                first = False
-                page.move_to(target, position)
-            page.sites = [site]
-            for title in titles:
-                title.pk = None
-                title.page = page
-                title.save()
-            ptree = []
-            for p in plugins:
-                plugin, cls = p.get_plugin_instance()
-                p.page = page
-                p.pk = None
-                p.id = None
-                p.tree_id = None
-                p.lft = None
-                p.rght = None
-                if p.parent:
-                    pdif = p.level - ptree[-1].level
-                    if pdif < 0:
-                        ptree = ptree[:pdif-1]
-                    p.parent = ptree[-1]
-                    if pdif != 0:
-                        ptree.append(p)
-                else:
-                    ptree = [p]
-                p.level = None
-                p.save()
-                if plugin:
-                    plugin.pk = p.pk
-                    plugin.id = p.pk
-                    plugin.page = page
-                    plugin.tree_id = p.tree_id
-                    plugin.lft = p.lft
-                    plugin.rght = p.rght
-                    plugin.level = p.level
-                    plugin.cmsplugin_ptr = p
-                    plugin.save()
-            if dif != 0:
-                tree.append(page)
-    
-    def save(self, no_signals=False):
-        if not self.status:
-            self.status = Page.DRAFT
-        # Published pages should always have a publication date
-        if self.publication_date is None and self.status == self.PUBLISHED:
-            self.publication_date = datetime.now()
-        # Drafts should not, unless they have been set to the future
-        if self.status == Page.DRAFT:
-            if settings.CMS_SHOW_START_DATE:
-                if self.publication_date and self.publication_date <= datetime.now():
-                    self.publication_date = None
-            else:
-                self.publication_date = None
-        if self.reverse_id == "":
-            self.reverse_id = None
-        if no_signals:# ugly hack because of mptt
-            super(Page, self).save_base(cls=self.__class__)
-        else:
-            super(Page, self).save()
-            
-    def get_calculated_status(self):
-        """
-        get the calculated status of the page based on published_date,
-        published_end_date, and status
-        """
-        if settings.CMS_SHOW_START_DATE:
-            if self.publication_date > datetime.now():
-                return self.DRAFT
-        
-        if settings.CMS_SHOW_END_DATE and self.publication_end_date:
-            if self.publication_end_date < datetime.now():
-                return self.EXPIRED
-
-        return self.status
-    calculated_status = property(get_calculated_status)
-        
-    def get_languages(self):
-        """
-        get the list of all existing languages for this page
-        """
-        titles = Title.objects.filter(page=self)
-        if not hasattr(self, "languages_cache"):
-            languages = []
-            for t in titles:
-                if t.language not in languages:
-                    languages.append(t.language)
-            self.languages_cache = languages
-        return self.languages_cache
-
-    def get_absolute_url(self, language=None, fallback=True):
-        if settings.CMS_FLAT_URLS:
-            path = self.get_slug(language, fallback)
-        else:
-            path = self.get_path(language, fallback)
-        return urljoin(reverse('pages-root'), path)
-    
-    def get_cached_ancestors(self, ascending=True):
-        if ascending:
-            if not hasattr(self, "ancestors_ascending"):
-                self.ancestors_ascending = list(self.get_ancestors(ascending)) 
-            return self.ancestors_ascending
-        else:
-            if not hasattr(self, "ancestors_descending"):
-                self.ancestors_descending = list(self.get_ancestors(ascending))
-            return self.ancestors_descending
-    
-    def get_title_obj(self, language=None, fallback=True, version_id=None, force_reload=False):
-        """Helper function for accessing wanted / current title. 
-        If wanted title doesn't exists, EmptyTitle instance will be returned.
-        """
-        self._get_title_cache(language, fallback, version_id, force_reload)
-        if self.title_cache:
-            return self.title_cache
-        return EmptyTitle()
-    
-    def get_title_obj_attribute(self, attrname, language=None, fallback=True, version_id=None, force_reload=False):
-        """Helper function for getting attribute or None from wanted/current title.
-        """
-        try:
-            return getattr(self.get_title_obj(language, fallback, version_id, force_reload), attrname)
-        except AttributeError:
-            return None
-    
-    def get_path(self, language=None, fallback=True, version_id=None, force_reload=False):
-        """
-        get the path of the page depending on the given language
-        """
-        return self.get_title_obj_attribute("path", language, fallback, version_id, force_reload)
-
-    def get_slug(self, language=None, fallback=True, version_id=None, force_reload=False):
-        """
-        get the slug of the page depending on the given language
-        """
-        return self.get_title_obj_attribute("slug", language, fallback, version_id, force_reload)
-        
-    def get_title(self, language=None, fallback=True, version_id=None, force_reload=False):
-        """
-        get the title of the page depending on the given language
-        """
-        return self.get_title_obj_attribute("title", language, fallback, version_id, force_reload)
-    
-    def get_menu_title(self, language=None, fallback=False, version_id=None, force_reload=False):
-        """
-        get the menu title of the page depending on the given language
-        """
-        menu_title = self.get_title_obj_attribute("menu_title", language, fallback, version_id, force_reload)
-        if not menu_title:
-            return self.get_title(language, True, version_id, force_reload)
-        return menu_title
-    
-    def get_page_title(self, language=None, fallback=False, version_id=None, force_reload=False):
-        """
-        get the page title of the page depending on the given language
-        """
-        page_title = self.get_title_obj_attribute("page_title", language, fallback, version_id, force_reload)
-        if not page_title:
-            return self.get_title(language, True, version_id, force_reload)
-        return page_title
-
-    def get_meta_description(self, language=None, fallback=True, version_id=None, force_reload=False):
-        """
-        get content for the description meta tag for the page depending on the given language
-        """
-        return self.get_title_obj_attribute("meta_description", language, fallback, version_id, force_reload)
-
-    def get_meta_keywords(self, language=None, fallback=True, version_id=None, force_reload=False):
-        """
-        get content for the keywords meta tag for the page depending on the given language
-        """
-        return self.get_title_obj_attribute("meta_keywords", language, fallback, version_id, force_reload)
-        
-    def get_application_urls(self, language=None, fallback=True, version_id=None, force_reload=False):
-        """
-        get application urls conf for application hook
-        """
-        return self.get_title_obj_attribute("application_urls", language, fallback, version_id, force_reload)
-    
-    def get_redirect(self, language=None, fallback=True, version_id=None, force_reload=False):
-        """
-        get redirect
-        """
-        return self.get_title_obj_attribute("redirect", language, fallback, version_id, force_reload)
-    
-    def _get_title_cache(self, language, fallback, version_id, force_reload):
-        default_lang = False
-        if not language:
-            default_lang = True
-            language = settings.CMS_DEFAULT_LANGUAGE
-        load = False
-        if not hasattr(self, "title_cache"):
-            load = True
-        elif self.title_cache and self.title_cache.language != language and language and not default_lang:
-            load = True
-        elif fallback and not self.title_cache:
-            load = True 
-        if force_reload:
-            load = True
-        if load:
-            if version_id:
-                from reversion.models import Version
-                version = get_object_or_404(Version, pk=version_id)
-                revs = [related_version.object_version for related_version in version.revision.version_set.all()]
-                for rev in revs:
-                    obj = rev.object
-                    if obj.__class__ == Title:
-                        if obj.language == language and obj.page_id == self.pk:
-                            self.title_cache = obj
-                if not self.title_cache and fallback:
-                    for rev in revs:
-                        obj = rev.object
-                        if obj.__class__ == Title:
-                            if obj.page_id == self.pk:
-                                self.title_cache = obj
-            else:
-                self.title_cache = Title.objects.get_title(self, language, language_fallback=fallback)
-                
-                
-                
-    def get_template(self):
-        """
-        get the template of this page.
-        """
-        return self.template
-
-    def get_template_name(self):
-        """
-        get the template of this page if defined or if closer parent if
-        defined or DEFAULT_PAGE_TEMPLATE otherwise
-        """
-        template = None
-        if self.template:
-            template = self.template
-        if not template:
-            for p in self.get_ancestors(ascending=True):
-                if p.template:
-                    template =  p.template
-                    break
-        if not template:
-            template = settings.CMS_TEMPLATES[0][0]
-        for t in settings.CMS_TEMPLATES:
-            if t[0] == template:
-                return t[1] 
-        return _("default")
-
-    #def traductions(self):
-    #    langs = ""
-    #    for lang in self.get_languages():
-    #        langs += '%s, ' % lang
-    #    return langs[0:-2]
-
-    def has_page_permission(self, request):
-        return self.has_generic_permission(request, "edit")
-
-    def has_publish_permission(self, request):
-        return self.has_generic_permission(request, "publish")
-    
-    def has_softroot_permission(self, request):
-        return self.has_generic_permission(request, "softroot")
-    
-    def has_generic_permission(self, request, type):
-        """
-        Return true if the current user has permission on the page.
-        Return the string 'All' if the user has all rights.
-        """
-        if not request.user.is_authenticated() or not request.user.is_staff:
-            return False
-        if request.user.is_superuser:
-            return True
-        if not settings.CMS_PERMISSION:
-            return True
-        else:
-            att_name = "permission_%s_cache" % type
-            if not hasattr(self, "permission_user_cache") or not hasattr(self, att_name) or request.user.pk != self.permission_user_cache.pk:
-                func = getattr(PagePermission.objects, "get_%s_id_list" % type)
-                permission = func(request.user)
-                self.permission_user_cache = request.user
-                if permission == "All" or self.id in permission:
-                    setattr(self, att_name, True)
-                    self.permission_edit_cache = True
-                else:
-                    setattr(self, att_name, False)
-            return getattr(self, att_name)
-    
-    def is_home(self):
-        if self.parent_id:
-            return False
-        else:
-            return Page.objects.filter(parent=None).order_by('tree_id', 'lft')[0].pk == self.pk
-            
-    def get_media_path(self, filename):
-        """
-        Returns path (relative to MEDIA_ROOT/MEDIA_URL) to directory for storing page-scope files.
-        This allows multiple pages to contain files with identical names without namespace issues.
-        Plugins such as Picture can use this method to initialise the 'upload_to' parameter for 
-        File-based fields. For example:
-            image = models.ImageField(_("image"), upload_to=CMSPlugin.get_media_path)
-        where CMSPlugin.get_media_path calls self.page.get_media_path
-        
-        This location can be customised using the CMS_PAGE_MEDIA_PATH setting
-        """
-        return join(settings.CMS_PAGE_MEDIA_PATH, "%d" % self.id, filename)
-
-# Don't register the Page model twice.
-try:
-    mptt.register(Page)
-except mptt.AlreadyRegistered:
-    pass
-
-class PagePermission(models.Model):
-    """
-    Page permission object
-    """
-
-    ALLPAGES = 0
-    THISPAGE = 1
-    PAGECHILDREN = 2
-
-    TYPES = (
-        (ALLPAGES, _('All pages')),
-        (THISPAGE, _('This page only')),
-        (PAGECHILDREN, _('This page and all childrens')),
-    )
-
-    type = models.IntegerField(_("type"), choices=TYPES, default=0)
-    page = models.ForeignKey(Page, null=True, blank=True, verbose_name=_("page"))
-    user = models.ForeignKey(User, verbose_name=_("user"), blank=True, null=True)
-    group = models.ForeignKey(Group, verbose_name=_("group"), blank=True, null=True)
-    everybody = models.BooleanField(_("everybody"), default=False)
-    can_edit = models.BooleanField(_("can edit"), default=True)
-    can_change_softroot = models.BooleanField(_("can change soft-root"), default=False)
-    can_publish = models.BooleanField(_("can publish"), default=True)
-    #can_change_innavigation = models.BooleanField(_("can change in-navigation"), default=True)
-
-
-    objects = PagePermissionManager()
-
-    def __unicode__(self):
-        return "%s :: %s" % (self.user, unicode(PagePermission.TYPES[self.type][1]))
-
-    class Meta:
-        verbose_name = _('Page Permission')
-        verbose_name_plural = _('Page Permissions')
-            
-class Title(models.Model):
-    language = models.CharField(_("language"), max_length=5, db_index=True)
-    title = models.CharField(_("title"), max_length=255)
-    menu_title = models.CharField(_("title"), max_length=255, blank=True, null=True, help_text=_("overwrite the title in the menu"))
-    slug = models.SlugField(_("slug"), max_length=255, db_index=True, unique=False)
-    path = models.CharField(_("path"), max_length=255, db_index=True)
-    has_url_overwrite = models.BooleanField(_("has url overwrite"), default=False, db_index=True, editable=False)
-    application_urls = models.CharField(_('application'), max_length=200, choices=settings.CMS_APPLICATIONS_URLS, blank=True, null=True, db_index=True)
-    redirect = models.CharField(_("redirect"), max_length=255, blank=True, null=True)
-    meta_description = models.TextField(_("description"), max_length=255, blank=True, null=True)
-    meta_keywords = models.CharField(_("keywords"), max_length=255, blank=True, null=True)
-    page_title = models.CharField(_("title"), max_length=255, blank=True, null=True, help_text=_("overwrite the title (html title tag)"))
-    page = models.ForeignKey(Page, verbose_name=_("page"), related_name="title_set")
-    creation_date = models.DateTimeField(_("creation date"), editable=False, default=datetime.now)
-    
-    objects = TitleManager()
-    
-    class Meta:
-        unique_together = ('language', 'page')
-    
-    def __unicode__(self):
-        return "%s (%s)" % (self.title, self.slug) 
-
-    def save(self):
-        # Build path from parent page's path and slug
-        current_path = self.path
-        parent_page = self.page.parent
-        slug = u'%s' % self.slug
-        if parent_page:
-            self.path = u'%s/%s' % (Title.objects.get_title(parent_page, language=self.language, language_fallback=True).path, slug)
-        else:
-            self.path = u'%s' % slug
-        super(Title, self).save()
-        # Update descendants only if path changed
-        if current_path != self.path:
-            descendant_titles = Title.objects.filter(
-                page__lft__gt=self.page.lft, 
-                page__rght__lt=self.page.rght, 
-                page__tree_id__exact=self.page.tree_id,
-                language=self.language
-            )
-            for descendant_title in descendant_titles:
-                descendant_title.path = descendant_title.path.replace(current_path, self.path, 1)
-                descendant_title.save()
-
-    @property
-    def overwrite_url(self):
-        """Return overrwriten url, or None
-        """
-        if self.has_url_overwrite:
-            return self.path
-        return None
-        
-class EmptyTitle(object):
-    """Empty title object, can be returned from Page.get_title_obj() if required
-    title object doesn't exists.
-    """
-    title = ""
-    slug = ""
-    path = ""
-    meta_description = ""
-    meta_keywords = ""
-    redirect = ""
-    has_url_overwite = False
-    application_urls = ""
-    menu_title = ""
-    page_title = ""
-    
-    @property
-    def overwrite_url(self):
-        return None
-    
-class CMSPlugin(models.Model):
-    page = models.ForeignKey(Page, verbose_name=_("page"), editable=False)
-    parent = models.ForeignKey('self', blank=True, null=True, editable=False)
-    position = models.PositiveSmallIntegerField(_("position"), blank=True, null=True, editable=False)
-    placeholder = models.CharField(_("slot"), max_length=50, db_index=True, editable=False)
-    language = models.CharField(_("language"), max_length=5, blank=False, db_index=True, editable=False)
-    plugin_type = models.CharField(_("plugin_name"), max_length=50, db_index=True, editable=False)
-    creation_date = models.DateTimeField(_("creation date"), editable=False, default=datetime.now)
-    
-    def get_plugin_name(self):
-        from cms.plugin_pool import plugin_pool
-        return plugin_pool.get_plugin(self.plugin_type).name
-    
-    
-    def get_plugin_class(self):
-        from cms.plugin_pool import plugin_pool
-        return plugin_pool.get_plugin(self.plugin_type)
-        
-    def get_plugin_instance(self, admin=None):
-        from cms.plugin_pool import plugin_pool
-        plugin_class = plugin_pool.get_plugin(self.plugin_type)
-        plugin = plugin_class(plugin_class.model, admin)# needed so we have the same signature as the original ModelAdmin
-        if plugin.model != CMSPlugin and self.__class__ == CMSPlugin:
-            # (if self is actually a subclass, getattr below would break)
-            try:
-                instance = getattr(self, plugin.model.__name__.lower())
-                # could alternatively be achieved with:
-                # instance = plugin_class.model.objects.get(cmsplugin_ptr=self)
-            except:
-                instance = None
-        else:
-            instance = self
-        return instance, plugin
-    
-    def render_plugin(self, context={}, placeholder=None):
-        instance, plugin = self.get_plugin_instance()
-        if instance:
-            template = plugin.render_template
-            if not template:
-                raise ValidationError("plugin has no render_template: %s" % plugin.__class__)
-            return mark_safe(render_to_string(template, plugin.render(context, instance, placeholder)))
-        else:
-            return ""
-            
-    def get_media_path(self, filename):
-        if self.page_id:
-            return self.page.get_media_path(filename)
-        else: # django 1.0.2 compatibility
-            today = date.today()
-            return join(settings.CMS_PAGE_MEDIA_PATH, str(today.year), str(today.month), str(today.day), filename)
-            
-    
-    def get_instance_icon_src(self):
-        """
-        Get src URL for instance's icon
-        """
-        instance, plugin = self.get_plugin_instance()
-        if instance:
-            return plugin.icon_src(instance)
-        else:
-            return u''
-
-    def get_instance_icon_alt(self):
-        """
-        Get alt text for instance's icon
-        """
-        instance, plugin = self.get_plugin_instance()
-        if instance:
-            return unicode(plugin.icon_alt(instance))
-        else:
-            return u''
-        
-try:
-    mptt.register(CMSPlugin)
-except mptt.AlreadyRegistered:
-    pass
-
-if 'reversion' in settings.INSTALLED_APPS:        
-    reversion.register(Page, follow=["title_set", "cmsplugin_set", "text", "picture"])
-    reversion.register(CMSPlugin)
-    reversion.register(Title)
-    
->>>>>>> 67342d30
+from titlemodels import *