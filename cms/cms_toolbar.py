--- conflicted
+++ resolved
@@ -64,7 +64,7 @@
     def add_admin_menu(self):
         admin_menu = self.toolbar.get_or_create_menu(ADMIN_MENU_IDENTIFIER, self.current_site.name)
         if self.request.user.has_perm('user.change_user'):
-            admin_menu.add_sideframe_item(_('Users'), url=reverse("admin:auth_user_changelist"))
+            admin_menu.add_sideframe_item(_('Users'), url=reverse("admin:"+settings.AUTH_USER_MODEL.replace('.','_').lower()+"_changelist"))
             # sites menu
         if get_cms_setting('PERMISSION'):
             sites_queryset = get_user_sites_queryset(self.request.user)
@@ -191,52 +191,52 @@
         pages_menu.add_sideframe_item(_('Manage pages'), url=reverse("admin:cms_page_changelist"))
         pages_menu.add_break(MANAGE_PAGES_BREAK)
         pages_menu.add_sideframe_item(_('Add new page'), url=reverse("admin:cms_page_add"))
-<<<<<<< HEAD
-        # users
-    if request.user.has_perm('user.change_user'):
-        admin_menu.add_sideframe_item(_('Users'), url=reverse("admin:"+settings.AUTH_USER_MODEL.replace('.','_').lower()+"_changelist"))
-    if permissions_active:
-        sites_queryset = get_user_sites_queryset(request.user)
-    else:
-        sites_queryset = Site.objects.all()
-    if len(sites_queryset) > 1:
-        sites_menu = admin_menu.get_or_create_menu('sites', _('Sites'))
-        sites_menu.add_sideframe_item(_('Admin Sites'), url=reverse('admin:sites_site_changelist'))
-        sites_menu.add_break(ADMIN_SITES_BREAK)
-        for site in sites_queryset:
-            sites_menu.add_link_item(site.name, url='http://%s' % site.domain, active=site.pk == current_site.pk)
-            # admin
-    admin_menu.add_sideframe_item(_('Administration'), url=reverse('admin:index'))
-    admin_menu.add_break(ADMINISTRATION_BREAK)
-    # cms users
-    admin_menu.add_sideframe_item(_('User settings'), url=reverse('admin:cms_usersettings_change'))
-    admin_menu.add_break(USER_SETTINGS_BREAK)
-    # logout
-    admin_menu.add_ajax_item(_('Logout'), action=reverse('admin:logout'), active=True)
-    # check if we're in the CMS or on an apphook root
-    if current_page:
-        path = current_page.get_path()
-        if settings.APPEND_SLASH:
-            path = "%s/" % path
-        if request.path.endswith(path):
-            add_cms_menus(toolbar, current_page, permissions_active, request)
-            # language menu
-    try:
-        current_lang = get_language_object(get_language_from_request(request), current_site.pk)
-    except LanguageError:
-        current_lang = None
-    language_menu = toolbar.get_or_create_menu('language', _('Language'))
-    language_changer = getattr(request, '_language_changer', DefaultLanguageChanger(request))
-    for language in get_language_objects(current_site.pk):
-        url = language_changer(language['code'])
-        language_menu.add_link_item(language['name'], url=url, active=current_lang == language['code'])
-        # edit switcher
-    if toolbar.edit_mode and toolbar.can_change:
-        switcher = toolbar.add_button_list('Mode Switcher', side=toolbar.RIGHT,
-                                           extra_classes=['cms_toolbar-item-cms-mode-switcher'])
-        switcher.add_button(_("Content"), '?edit', active=not toolbar.build_mode, disabled=toolbar.build_mode)
-        switcher.add_button(_("Structure"), '?build', active=toolbar.build_mode, disabled=not toolbar.build_mode)
-=======
+# <<<<<<< HEAD
+#         # users
+#     if request.user.has_perm('user.change_user'):
+#         admin_menu.add_sideframe_item(_('Users'), url=reverse("admin:"+settings.AUTH_USER_MODEL.replace('.','_').lower()+"_changelist"))
+#     if permissions_active:
+#         sites_queryset = get_user_sites_queryset(request.user)
+#     else:
+#         sites_queryset = Site.objects.all()
+#     if len(sites_queryset) > 1:
+#         sites_menu = admin_menu.get_or_create_menu('sites', _('Sites'))
+#         sites_menu.add_sideframe_item(_('Admin Sites'), url=reverse('admin:sites_site_changelist'))
+#         sites_menu.add_break(ADMIN_SITES_BREAK)
+#         for site in sites_queryset:
+#             sites_menu.add_link_item(site.name, url='http://%s' % site.domain, active=site.pk == current_site.pk)
+#             # admin
+#     admin_menu.add_sideframe_item(_('Administration'), url=reverse('admin:index'))
+#     admin_menu.add_break(ADMINISTRATION_BREAK)
+#     # cms users
+#     admin_menu.add_sideframe_item(_('User settings'), url=reverse('admin:cms_usersettings_change'))
+#     admin_menu.add_break(USER_SETTINGS_BREAK)
+#     # logout
+#     admin_menu.add_ajax_item(_('Logout'), action=reverse('admin:logout'), active=True)
+#     # check if we're in the CMS or on an apphook root
+#     if current_page:
+#         path = current_page.get_path()
+#         if settings.APPEND_SLASH:
+#             path = "%s/" % path
+#         if request.path.endswith(path):
+#             add_cms_menus(toolbar, current_page, permissions_active, request)
+#             # language menu
+#     try:
+#         current_lang = get_language_object(get_language_from_request(request), current_site.pk)
+#     except LanguageError:
+#         current_lang = None
+#     language_menu = toolbar.get_or_create_menu('language', _('Language'))
+#     language_changer = getattr(request, '_language_changer', DefaultLanguageChanger(request))
+#     for language in get_language_objects(current_site.pk):
+#         url = language_changer(language['code'])
+#         language_menu.add_link_item(language['name'], url=url, active=current_lang == language['code'])
+#         # edit switcher
+#     if toolbar.edit_mode and toolbar.can_change:
+#         switcher = toolbar.add_button_list('Mode Switcher', side=toolbar.RIGHT,
+#                                            extra_classes=['cms_toolbar-item-cms-mode-switcher'])
+#         switcher.add_button(_("Content"), '?edit', active=not toolbar.build_mode, disabled=toolbar.build_mode)
+#         switcher.add_button(_("Structure"), '?build', active=toolbar.build_mode, disabled=not toolbar.build_mode)
+# =======
 
     def add_page_menu(self):
         # menu for current page
@@ -315,4 +315,4 @@
         history_menu.add_ajax_item(_('Revert to live'), action=revert_action, question=revert_question,
                                    disabled=not self.page.is_dirty())
         history_menu.add_modal_item(_('View history'), url=reverse('admin:cms_page_history', args=(self.page.pk,)))
->>>>>>> f9d77c29
+# >>>>>>> upstream/develop