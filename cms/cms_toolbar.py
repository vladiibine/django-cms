--- conflicted
+++ resolved
@@ -1,10 +1,7 @@
 # -*- coding: utf-8 -*-
-<<<<<<< HEAD
 import urllib
 from cms import compat
-=======
 from cms.api import get_page_draft
->>>>>>> 11ec2ad8
 from cms.constants import TEMPLATE_INHERITANCE_MAGIC
 from cms.exceptions import LanguageError
 from cms.models import Title
