--- conflicted
+++ resolved
@@ -16,11 +16,7 @@
 
     
 class PageForm(forms.ModelForm):
-<<<<<<< HEAD
     APPLICATION_URLS = (('', '----------'), ) + cms_settings.CMS_APPLICATIONS_URLS
-=======
-    APPLICATION_URLS = (('', '----------'), ) + CMS_APPLICATIONS_URLS
->>>>>>> 18967b18
     
     title = forms.CharField(label=_("Title"), widget=forms.TextInput(),
         help_text=_('The default title'))
@@ -83,7 +79,15 @@
                 raise forms.ValidationError(ugettext_lazy('Invalid url, use /my/url format.'))
         return url
     
-<<<<<<< HEAD
+    def clean_sites(self):
+        sites = self.cleaned_data['sites']
+        if self.cleaned_data['parent'] != None:
+            parent_sites = self.cleaned_data['parent'].sites.all().values_list('id', flat=True)
+            for site in sites:
+                if not site.pk in parent_sites:
+                    raise forms.ValidationError(ugettext_lazy('The parent of this page is not on the site %(site)s') % {'site':site } )
+        return sites
+
 
 class PagePermissionInlineAdminForm(forms.ModelForm):
     """Page permission inline admin form used in inline admin. Required, because
@@ -190,15 +194,4 @@
                 codename = getattr(model._meta, 'get_%s_permission' % t)()
                 permission = Permission.objects.get(content_type=content_type, codename=codename)
                 user.user_permissions.add(permission)
-        return user
-=======
-    def clean_sites(self):
-        sites = self.cleaned_data['sites']
-        if self.cleaned_data['parent'] != None:
-            parent_sites = self.cleaned_data['parent'].sites.all().values_list('id', flat=True)
-            for site in sites:
-                if not site.pk in parent_sites:
-                    raise forms.ValidationError(ugettext_lazy('The parent of this page is not on the site %(site)s') % {'site':site } )
-        return sites
->>>>>>> 18967b18
-        +        return user