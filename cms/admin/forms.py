--- conflicted
+++ resolved
@@ -29,20 +29,17 @@
         help_text=_('Hook application to this page.'))
     overwrite_url = forms.CharField(label=_('Overwrite url'), max_length=255, required=False,
         help_text=_('Keep this field empty if standard path should be used.'))
-<<<<<<< HEAD
     # moderation state
     moderator_state = forms.IntegerField(widget=forms.HiddenInput, required=False, initial=Page.MODERATOR_CHANGED) 
     # moderation - message is a fake filed
     moderator_message = forms.CharField(max_length=1000, widget=forms.HiddenInput, required=False)
     
-=======
     redirect = forms.CharField(label=_('Redirect'), max_length=255, required=False,
         help_text=_('Redirects to this URL.'))
     meta_description = forms.CharField(label='Description meta tag', required=False, widget=forms.Textarea,
         help_text=_('A description of the page sometimes used by search engines.'))
     meta_keywords = forms.CharField(label='Keywords meta tag', max_length=255, required=False,
         help_text=_('A list of comma seperated keywords sometimes used by search engines.'))    
->>>>>>> 53376d9e
     
     class Meta:
         model = Page
