--- conflicted
+++ resolved
@@ -12,11 +12,8 @@
 from django.views.decorators.http import require_POST
 from cms.utils.admin import render_admin_menu_item
 from django.core.exceptions import ObjectDoesNotExist, PermissionDenied
-<<<<<<< HEAD
 from cms.utils.plugins import get_placeholders
-=======
 from cms.utils import get_language_from_request
->>>>>>> bafedce7
 
 @require_POST
 def change_status(request, page_id):
@@ -314,7 +311,11 @@
                 current_plugins.remove(old)
     for title in titles:
         title.page = page
-        title.save()
+        try:
+            title.save()
+        except:
+            title.pk = Title.objects.get(page=page, language=title.language).pk
+            title.save()
     for other in others:
         other.object.save()
     for plugin in current_plugins:
