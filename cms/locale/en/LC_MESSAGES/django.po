# SOME DESCRIPTIVE TITLE.
# Copyright (C) YEAR THE PACKAGE'S COPYRIGHT HOLDER
# This file is distributed under the same license as the PACKAGE package.
# FIRST AUTHOR <EMAIL@ADDRESS>, YEAR.
#
msgid ""
msgstr ""
"Project-Id-Version: django-cms\n"
"Report-Msgid-Bugs-To: \n"
<<<<<<< HEAD
"POT-Creation-Date: 2014-11-03 20:07+0100\n"
=======
"POT-Creation-Date: 2014-11-27 16:49+0100\n"
>>>>>>> e7829a9e
"PO-Revision-Date: 2009-11-10 22:37+0100\n"
"Last-Translator: Benjamin Wohlwend <piquadrat@gmail.com>\n"
"Language-Team: divio.ch <developers@divio.ch>\n"
"Language: \n"
"MIME-Version: 1.0\n"
"Content-Type: text/plain; charset=UTF-8\n"
"Content-Transfer-Encoding: 8bit\n"
"X-Poedit-Language: English\n"
"X-Poedit-Country: SWITZERLAND\n"
"X-Poedit-SourceCharset: utf-8\n"
"Plural-Forms: nplurals=2; plural=(n != 1)\n"

<<<<<<< HEAD
#: admin/dialog/forms.py:10
msgid "Copy permissions"
msgstr ""

#: admin/forms.py:65 admin/forms.py:161 admin/forms.py:203 cms_toolbar.py:173
=======
#: apps.py:9 templates/cms/toolbar/items/logo.html:2
msgid "django CMS"
msgstr ""

#: cms_plugins.py:18
msgid "Placeholder"
msgstr ""

#: cms_plugins.py:31
msgid "Alias"
msgstr ""

#: cms_plugins.py:54 cms_plugins.py:63
msgid "Create Alias"
msgstr ""

#: cms_toolbar.py:90
msgid "Structure"
msgstr ""

#: cms_toolbar.py:91
msgid "Content"
msgstr ""

#: cms_toolbar.py:122
msgid "Sites"
msgstr ""

#: cms_toolbar.py:123
msgid "Admin Sites"
msgstr ""

#: cms_toolbar.py:130
msgid "Administration"
msgstr ""

#: cms_toolbar.py:134
msgid "User settings"
msgstr ""

#: cms_toolbar.py:148
msgid "Users"
msgstr ""

#: cms_toolbar.py:167 tests/toolbar.py:392 tests/toolbar.py:407
#: tests/toolbar.py:439
#, python-format
msgid "Logout %s"
msgstr ""

#: cms_toolbar.py:167
msgid "Logout"
msgstr ""

#: cms_toolbar.py:173 admin/forms.py:64 admin/forms.py:174 admin/forms.py:216
>>>>>>> e7829a9e
#: migrations_django/0002_auto_20140816_1918.py:150 models/settingmodels.py:12
msgid "Language"
msgstr ""

#: admin/forms.py:66 admin/forms.py:162 admin/forms.py:204
msgid "The current language of the content fields."
msgstr ""

#: admin/forms.py:67
msgid "Page type"
msgstr ""

#: admin/forms.py:68
msgid "Title"
msgstr ""

#: admin/forms.py:69
msgid "The default title"
msgstr ""

#: admin/forms.py:70
msgid "Slug"
msgstr ""

#: admin/forms.py:71
msgid "The part of the title that is used in the URL"
msgstr ""

#: admin/forms.py:72
msgid "Menu Title"
msgstr ""

#: admin/forms.py:73
msgid "Overwrite what is displayed in the menu"
msgstr ""

#: admin/forms.py:74
msgid "Page Title"
msgstr ""

#: admin/forms.py:75
msgid "Overwrites what is displayed at the top of your browser or in bookmarks"
msgstr ""

#: admin/forms.py:77
msgid "Description meta tag"
msgstr ""

#: admin/forms.py:79
#, fuzzy
msgid "A description of the page used by search engines."
msgstr "A list of comma separated keywords sometimes used by search engines."

#: admin/forms.py:128
msgid "Another page with this slug already exists"
msgstr ""

#: admin/forms.py:156
msgid "Slug must not be empty."
msgstr ""

#: admin/forms.py:184
msgid "Application"
msgstr ""

#: admin/forms.py:186
msgid "Hook application to this page."
msgstr ""

#: admin/forms.py:187
msgid "Overwrite URL"
msgstr ""

#: admin/forms.py:188
msgid "Keep this field empty if standard path should be used."
msgstr ""

#: admin/forms.py:192
msgid "X Frame Options"
msgstr ""

#: admin/forms.py:193
msgid "Whether this page can be embedded in other pages or websites"
msgstr ""

#: admin/forms.py:198
msgid "Redirect"
msgstr ""

#: admin/forms.py:199
msgid "Redirects to this URL."
msgstr ""

#: admin/forms.py:199
msgid "Start typing..."
msgstr ""

#: admin/forms.py:256
msgid "A page with this reverse URL id exists already."
msgstr ""

#: admin/forms.py:274
msgid ""
"You selected an apphook with an \"app_name\".\n"
"                            You must enter a unique instance name."
msgstr ""

#: admin/forms.py:294
msgid "A instance name with this name already exists."
msgstr ""

<<<<<<< HEAD
#: admin/forms.py:334 migrations_django/0001_initial.py:72
=======
#: admin/forms.py:347 migrations_django/0001_initial.py:72
>>>>>>> e7829a9e
#: migrations_django/0001_initial.py:135 models/permissionmodels.py:71
#: test_utils/project/customuserapp/models.py:60
msgid "user"
msgstr ""

#: admin/forms.py:397
msgid ""
"Add page permission requires also access to children, or descendants, "
"otherwise added page can't be changed by its creator."
msgstr ""

#: admin/forms.py:402
msgid "Add page permission also requires edit page permission."
msgstr ""

#: admin/forms.py:429
msgid "can_view"
msgstr ""

#: admin/forms.py:440
msgid "Please select user or group first."
msgstr ""

#: admin/forms.py:450 admin/forms.py:457 admin/forms.py:461
#: templates/admin/cms/usersettings/change_form.html:8
#: templatetags/cms_tags.py:737
msgid "Add"
msgstr ""

#: admin/forms.py:451 admin/forms.py:458 admin/forms.py:462
#: templates/cms/toolbar/items/live_draft.html:7
#: templates/cms/toolbar/toolbar.html:36
msgid "Change"
msgstr ""

#: admin/forms.py:452 admin/forms.py:459 admin/forms.py:463
#: templates/admin/cms/extensions/change_form.html:8
#: templates/admin/cms/page/submit_row.html:7
#: templates/admin/cms/page/tree/menu_item.html:66
#: templates/cms/toolbar/dragitem.html:15
msgid "Delete"
msgstr ""

#: admin/forms.py:453
msgid "Recover (any) pages"
msgstr ""

#: admin/forms.py:481
msgid "Notify user"
msgstr ""

#: admin/forms.py:483
msgid ""
"Send email notification to user about username or password change. Requires "
"user email."
msgstr ""

#: admin/forms.py:503
msgid "New password"
msgstr ""

#: admin/forms.py:505
msgid "New password confirmation"
msgstr ""

#: admin/forms.py:530
msgid "Email notification requires valid email address."
msgstr ""

#: admin/forms.py:532
msgid ""
"The permission to add new pages requires the permission to change pages!"
msgstr ""

#: admin/forms.py:534
msgid ""
"The permission to add new users requires the permission to change users!"
msgstr ""

#: admin/forms.py:536
msgid "To add permissions you also need to edit them!"
msgstr ""

#: admin/pageadmin.py:350 templates/admin/cms/page/submit_row.html:9
msgid "Advanced Settings"
msgstr ""

#: admin/pageadmin.py:353 cms_toolbar.py:462
#, fuzzy
msgid "Publishing dates"
msgstr "publish request"

#: admin/pageadmin.py:359
msgid "Change Permissions"
msgstr ""

#: admin/pageadmin.py:407
msgid "Add Page Type"
msgstr ""

#: admin/pageadmin.py:411
msgid "Add Page Copy"
msgstr ""

#: admin/pageadmin.py:617
#, python-format
msgid "%(plugin_name)s plugin added to %(placeholder)s"
msgstr ""

#: admin/pageadmin.py:625
#, python-format
msgid "Copied plugins to %(placeholder)s"
msgstr ""

#: admin/pageadmin.py:636
#, python-format
msgid ""
"%(plugin_name)s plugin edited at position %(position)s in %(placeholder)s"
msgstr ""

#: admin/pageadmin.py:648
msgid "Plugins were moved"
msgstr ""

#: admin/pageadmin.py:655
#, python-format
msgid ""
"%(plugin_name)s plugin at position %(position)s in %(placeholder)s was "
"deleted."
msgstr ""

#: admin/pageadmin.py:668
#, python-format
msgid "All plugins in the placeholder \"%(name)s\" were deleted."
msgstr ""

#: admin/pageadmin.py:687
msgid "You do not have permission to change pages."
msgstr ""

#: admin/pageadmin.py:699
msgid "Database error"
msgstr ""

#: admin/pageadmin.py:802 admin/pageadmin.py:869 admin/pageadmin.py:1199
#: admin/pageadmin.py:1236
msgid "You do not have permission to change this page"
msgstr ""

#: admin/pageadmin.py:853 admin/pageadmin.py:919
msgid "Page reverted but slug stays the same because of url collisions."
msgstr ""

#: admin/pageadmin.py:927
msgid "You do not have permission to change the template"
msgstr ""

#: admin/pageadmin.py:931
msgid "Template not valid"
msgstr ""

#: admin/pageadmin.py:936
#, python-format
msgid "Template changed to %s"
msgstr ""

#: admin/pageadmin.py:939
msgid "The template was successfully changed"
msgstr ""

#: admin/pageadmin.py:961
msgid ""
"Error! You don't have permissions to move this page. Please reload the page"
msgstr ""

#: admin/pageadmin.py:966
msgid "Page moved"
msgstr ""

<<<<<<< HEAD
#: admin/pageadmin.py:1012 admin/placeholderadmin.py:246
#: admin/placeholderadmin.py:292
msgid "Language must be set to a supported language!"
msgstr ""

#: admin/pageadmin.py:1017 admin/placeholderadmin.py:311
=======
#: admin/pageadmin.py:1002 admin/placeholderadmin.py:256
#: admin/placeholderadmin.py:302
msgid "Language must be set to a supported language!"
msgstr ""

#: admin/pageadmin.py:1007 admin/placeholderadmin.py:321
>>>>>>> e7829a9e
msgid "You do not have permission to copy these plugins."
msgstr ""

#: admin/pageadmin.py:1020
#, python-format
msgid "Copied plugins from %(source_language)s to %(target_language)s"
msgstr ""

#: admin/pageadmin.py:1070
msgid "You do not have permission to publish this page"
msgstr ""

#: admin/pageadmin.py:1087 admin/pageadmin.py:1099
msgid "Page not published! A parent page is not published yet."
msgstr ""

#: admin/pageadmin.py:1089
msgid "The content was successfully published."
msgstr ""

#: admin/pageadmin.py:1101
msgid "There was a problem publishing your content"
msgstr ""

#: admin/pageadmin.py:1167
msgid "You do not have permission to unpublish this page"
msgstr ""

#: admin/pageadmin.py:1169
msgid "This page was never published"
msgstr ""

#: admin/pageadmin.py:1172
#, python-format
msgid "The %(language)s page \"%(page)s\" was successfully unpublished"
msgstr ""

#: admin/pageadmin.py:1203
#, python-format
msgid "The page \"%s\" was successfully reverted."
msgstr ""

#: admin/pageadmin.py:1240
#, python-format
msgid "%(name)s object with primary key %(key)r does not exist."
msgstr ""

#: admin/pageadmin.py:1246
msgid "There only exists one translation for this page"
msgstr ""

#: admin/pageadmin.py:1275
#, python-format
msgid "Title and plugins with language %(language)s was deleted"
msgstr ""

<<<<<<< HEAD
#: admin/pageadmin.py:1298 admin/placeholderadmin.py:506
#: admin/placeholderadmin.py:545
msgid "Are you sure?"
msgstr ""

#: admin/pageadmin.py:1337
msgid "You do not have permission to change this page's in_navigation status"
msgstr ""

#: admin/pageadmin.py:1359
msgid "Page Types"
msgstr ""

#: admin/pageadmin.py:1413
=======
#: admin/pageadmin.py:1288 admin/placeholderadmin.py:512
#: admin/placeholderadmin.py:551
msgid "Are you sure?"
msgstr ""

#: admin/pageadmin.py:1328
msgid "You do not have permission to change this page's in_navigation status"
msgstr ""

#: admin/pageadmin.py:1350
msgid "Page Types"
msgstr ""

#: admin/pageadmin.py:1404
>>>>>>> e7829a9e
msgid "You do not have permission to edit this page"
msgstr ""

#: admin/permissionadmin.py:90
msgid "View restriction"
msgstr ""

#: admin/permissionadmin.py:91
msgid "View restrictions"
msgstr ""

#: admin/permissionadmin.py:148 models/permissionmodels.py:131
msgid "Page permissions"
msgstr ""

#: admin/permissionadmin.py:149
msgid "User & Group permissions"
msgstr ""

#: admin/permissionadmin.py:150
msgid "Page permissions management"
msgstr ""

#: admin/placeholderadmin.py:75
#, python-format
msgid "Field %s not found"
msgstr ""

#: admin/placeholderadmin.py:82
msgid "You do not have permission to edit this item"
msgstr ""

<<<<<<< HEAD
#: admin/placeholderadmin.py:225
msgid "You do not have permission to add a plugin"
msgstr ""

#: admin/placeholderadmin.py:248
msgid "Parent plugin language must be same as language!"
msgstr ""

#: admin/placeholderadmin.py:346
msgid "You do not have permission to edit this plugin"
msgstr ""

#: admin/placeholderadmin.py:429
msgid "You have no permission to move this plugin"
msgstr ""

#: admin/placeholderadmin.py:483 admin/placeholderadmin.py:494
msgid "You do not have permission to delete this plugin"
msgstr ""

#: admin/placeholderadmin.py:498
=======
#: admin/placeholderadmin.py:232
msgid "You do not have permission to add a plugin"
msgstr ""

#: admin/placeholderadmin.py:258
msgid "Parent plugin language must be same as language!"
msgstr ""

#: admin/placeholderadmin.py:356
msgid "You do not have permission to edit this plugin"
msgstr ""

#: admin/placeholderadmin.py:439
msgid "You have no permission to move this plugin"
msgstr ""

#: admin/placeholderadmin.py:489 admin/placeholderadmin.py:500
msgid "You do not have permission to delete this plugin"
msgstr ""

#: admin/placeholderadmin.py:504
>>>>>>> e7829a9e
#, python-format
msgid "The %(name)s plugin \"%(obj)s\" was deleted successfully."
msgstr ""

<<<<<<< HEAD
#: admin/placeholderadmin.py:504 admin/placeholderadmin.py:543
=======
#: admin/placeholderadmin.py:510 admin/placeholderadmin.py:549
>>>>>>> e7829a9e
#, python-format
msgid "Cannot delete %(name)s"
msgstr ""

<<<<<<< HEAD
#: admin/placeholderadmin.py:524 admin/placeholderadmin.py:535
msgid "You do not have permission to clear this placeholder"
msgstr ""

#: admin/placeholderadmin.py:538
=======
#: admin/placeholderadmin.py:530 admin/placeholderadmin.py:541
msgid "You do not have permission to clear this placeholder"
msgstr ""

#: admin/placeholderadmin.py:544
>>>>>>> e7829a9e
#, python-format
msgid "The placeholder \"%(obj)s\" was cleared successfully."
msgstr ""

<<<<<<< HEAD
#: admin/placeholderadmin.py:548
msgid "placeholder"
msgstr ""

#: apps.py:9 templates/cms/toolbar/items/logo.html:2
msgid "django CMS"
msgstr ""

#: cms_plugins.py:18
msgid "Placeholder"
msgstr ""

#: cms_plugins.py:31
msgid "Alias"
msgstr ""

#: cms_plugins.py:54 cms_plugins.py:63
msgid "Create Alias"
msgstr ""

#: cms_toolbar.py:90
msgid "Structure"
=======
#: admin/placeholderadmin.py:554
msgid "placeholder"
msgstr ""

#: admin/dialog/forms.py:10
msgid "Copy permissions"
>>>>>>> e7829a9e
msgstr ""

#: cms_toolbar.py:91
msgid "Content"
msgstr ""

#: cms_toolbar.py:122
msgid "Sites"
msgstr ""

#: cms_toolbar.py:123
msgid "Admin Sites"
msgstr ""

#: cms_toolbar.py:130
msgid "Administration"
msgstr ""

#: cms_toolbar.py:134
msgid "User settings"
msgstr ""

#: cms_toolbar.py:148
msgid "Users"
msgstr ""

#: cms_toolbar.py:167 tests/toolbar.py:391 tests/toolbar.py:406
#: tests/toolbar.py:438
#, python-format
msgid "Logout %s"
msgstr ""

#: cms_toolbar.py:167
msgid "Logout"
msgstr ""

#: cms_toolbar.py:302
#, fuzzy
msgid "Publish changes"
msgstr "publish request"

#: cms_toolbar.py:304
#, fuzzy
msgid "Publish page now"
msgstr "publish request"

#: cms_toolbar.py:346 cms_toolbar.py:431
msgid "Page settings"
msgstr ""

#: cms_toolbar.py:366
#, python-format
msgid "Add %(language)s Translation"
msgstr ""

#: cms_toolbar.py:374
#, python-format
msgid "Delete %(language)s Translation"
msgstr ""

#: cms_toolbar.py:383
#, python-format
msgid "Copy all plugins from %s"
msgstr ""

#: cms_toolbar.py:384
#, python-format
msgid "Are you sure you want copy all plugins from %s?"
msgstr ""

#: cms_toolbar.py:398
msgid "Pages"
msgstr ""

#: cms_toolbar.py:406 templates/admin/cms/page/permissions.html:5
msgid "Page"
msgstr ""

#: cms_toolbar.py:409
msgid "Add Page"
msgstr ""

#: cms_toolbar.py:412
msgid "New Page"
msgstr ""

#: cms_toolbar.py:413
msgid "New Sub Page"
msgstr ""

#: cms_toolbar.py:414
msgid "Duplicate this Page"
msgstr ""

#: cms_toolbar.py:426
msgid "Edit this Page"
msgstr ""

#: cms_toolbar.py:436
msgid "Templates"
msgstr ""

#: cms_toolbar.py:452
msgid "Advanced settings"
msgstr ""

#: cms_toolbar.py:458
msgid "Permissions"
msgstr ""

#: cms_toolbar.py:468
msgid "Hide in navigation"
msgstr ""

#: cms_toolbar.py:468
msgid "Display in navigation"
msgstr ""

#: cms_toolbar.py:475
#, fuzzy
msgid "Unpublish page"
msgstr "unpublish request"

#: cms_toolbar.py:478
#, fuzzy
msgid "Publish page"
msgstr "publish request"

#: cms_toolbar.py:489
#, fuzzy
msgid "Delete page"
msgstr "deletion request"

#: cms_toolbar.py:498
msgid "Save as Page Type"
msgstr ""

#: cms_toolbar.py:503 templates/admin/cms/page/history/revision_header.html:10
msgid "History"
msgstr ""

#: cms_toolbar.py:521
msgid "Undo"
msgstr ""

#: cms_toolbar.py:522
msgid "Redo"
msgstr ""

#: cms_toolbar.py:527
msgid "Are you sure you want to revert to live?"
msgstr ""

#: cms_toolbar.py:528
msgid "Revert to live"
msgstr ""

#: cms_toolbar.py:530
msgid "View history"
msgstr ""

#: forms/fields.py:31
msgid "Select a valid site"
msgstr ""

#: forms/fields.py:32
msgid "Select a valid page"
msgstr ""

#: forms/widgets.py:221
msgid "Add Another"
msgstr ""

#: migrations/0071_mptt_to_mp.py:54
#, python-format
msgid "Path Overflow from: '%s'"
msgstr ""

#: migrations/0071_mptt_to_mp.py:104
msgid ""
"The new node is too deep in the tree, try increasing the path.max_length "
"property and UPDATE your database"
msgstr ""

#: migrations_django/0001_initial.py:26 migrations_django/0001_initial.py:60
#: migrations_django/0001_initial.py:83 migrations_django/0001_initial.py:123
#: migrations_django/0002_auto_20140816_1918.py:55
#: migrations_django/0002_auto_20140816_1918.py:99
#: migrations_django/0002_auto_20140816_1918.py:121
#: migrations_django/0002_auto_20140816_1918.py:149
msgid "ID"
msgstr ""

#: migrations_django/0001_initial.py:27 models/pluginmodel.py:77
msgid "position"
msgstr ""

#: migrations_django/0001_initial.py:28
#: migrations_django/0002_auto_20140816_1918.py:122 models/pluginmodel.py:78
#: models/titlemodels.py:15
msgid "language"
msgstr ""

#: migrations_django/0001_initial.py:29 models/pluginmodel.py:79
msgid "plugin_name"
msgstr "plugin name"

#: migrations_django/0001_initial.py:30
#: migrations_django/0002_auto_20140816_1918.py:131 models/pluginmodel.py:80
#: models/titlemodels.py:28
msgid "creation date"
msgstr ""

#: migrations_django/0001_initial.py:61 migrations_django/0001_initial.py:124
#: models/permissionmodels.py:75
msgid "can edit"
msgstr ""

#: migrations_django/0001_initial.py:62 migrations_django/0001_initial.py:125
#: models/permissionmodels.py:76
msgid "can add"
msgstr ""

#: migrations_django/0001_initial.py:63 migrations_django/0001_initial.py:126
#: models/permissionmodels.py:77
msgid "can delete"
msgstr ""

#: migrations_django/0001_initial.py:64 migrations_django/0001_initial.py:127
#: models/permissionmodels.py:78
msgid "can change advanced settings"
msgstr ""

#: migrations_django/0001_initial.py:65 migrations_django/0001_initial.py:128
#: models/permissionmodels.py:79
msgid "can publish"
msgstr ""

#: migrations_django/0001_initial.py:66 migrations_django/0001_initial.py:129
#: models/permissionmodels.py:80
msgid "can change permissions"
msgstr ""

#: migrations_django/0001_initial.py:67 migrations_django/0001_initial.py:130
#: models/permissionmodels.py:81
msgid "can move"
msgstr ""

#: migrations_django/0001_initial.py:68 migrations_django/0001_initial.py:131
#: models/permissionmodels.py:82
msgid "view restricted"
msgstr ""

#: migrations_django/0001_initial.py:69 models/permissionmodels.py:106
msgid "can recover pages"
msgstr ""

#: migrations_django/0001_initial.py:70 migrations_django/0001_initial.py:133
#: models/permissionmodels.py:72
msgid "group"
msgstr ""

#: migrations_django/0001_initial.py:71 models/permissionmodels.py:107
msgid "sites"
msgstr ""

#: migrations_django/0001_initial.py:84 models/pagemodel.py:56
msgid "created by"
msgstr ""

#: migrations_django/0001_initial.py:85 models/pagemodel.py:57
msgid "changed by"
msgstr ""

#: migrations_django/0001_initial.py:88 models/pagemodel.py:62
#: templates/admin/cms/page/tree/menu_item.html:73
msgid "publication date"
msgstr ""

#: migrations_django/0001_initial.py:89 models/pagemodel.py:64
#: templates/admin/cms/page/tree/menu_item.html:74
msgid "publication end date"
msgstr ""

#: migrations_django/0001_initial.py:90 models/pagemodel.py:71
msgid "in navigation"
msgstr ""

#: migrations_django/0001_initial.py:91 models/pagemodel.py:72
msgid "soft root"
msgstr ""

#: migrations_django/0001_initial.py:92 models/pagemodel.py:74
msgid "id"
msgstr ""

#: migrations_django/0001_initial.py:93 models/pagemodel.py:76
msgid "attached menu"
msgstr ""

#: migrations_django/0001_initial.py:94 models/pagemodel.py:77
#: templates/admin/cms/page/tree/menu_item.html:77
msgid "template"
msgstr ""

#: migrations_django/0001_initial.py:95 models/pagemodel.py:83
msgid "login required"
msgstr ""

#: migrations_django/0001_initial.py:96 models/pagemodel.py:84
msgid "menu visibility"
msgstr ""

#: migrations_django/0001_initial.py:98 models/pagemodel.py:88
msgid "application"
msgstr ""

#: migrations_django/0001_initial.py:99 models/pagemodel.py:89
msgid "application instance name"
msgstr ""

#: migrations_django/0001_initial.py:110 models/pagemodel.py:80
msgid "site"
msgstr ""

#: migrations_django/0001_initial.py:132 models/permissionmodels.py:124
#: templates/admin/cms/page/permissions.html:15
msgid "Grant on"
msgstr ""

#: migrations_django/0001_initial.py:134
#: migrations_django/0002_auto_20140816_1918.py:135 models/pagemodel.py:121
#: models/permissionmodels.py:125 models/titlemodels.py:27
#: test_utils/project/sampleapp/ns_urls.py:10
msgid "page"
msgstr ""

#: migrations_django/0002_auto_20140816_1918.py:56
#: models/placeholdermodel.py:26
msgid "slot"
msgstr ""

#: migrations_django/0002_auto_20140816_1918.py:57
#: models/placeholdermodel.py:27
msgid "width"
msgstr ""

#: migrations_django/0002_auto_20140816_1918.py:100
#: models/static_placeholder.py:29
msgid "static placeholder name"
msgstr ""

#: migrations_django/0002_auto_20140816_1918.py:101
#: models/static_placeholder.py:32
msgid "placeholder code"
msgstr ""

#: migrations_django/0002_auto_20140816_1918.py:103
#: models/static_placeholder.py:38
msgid "creation_method"
msgstr ""

#: migrations_django/0002_auto_20140816_1918.py:104
#: models/static_placeholder.py:34
msgid "placeholder content"
msgstr ""

#: migrations_django/0002_auto_20140816_1918.py:123
#: migrations_django/0002_auto_20140816_1918.py:124
#: migrations_django/0002_auto_20140816_1918.py:125 models/titlemodels.py:16
#: models/titlemodels.py:17 models/titlemodels.py:19
msgid "title"
msgstr ""

#: migrations_django/0002_auto_20140816_1918.py:126 models/titlemodels.py:21
msgid "description"
msgstr ""

#: migrations_django/0002_auto_20140816_1918.py:127 models/titlemodels.py:23
msgid "slug"
msgstr ""

#: migrations_django/0002_auto_20140816_1918.py:128 models/titlemodels.py:24
msgid "Path"
msgstr ""

#: migrations_django/0002_auto_20140816_1918.py:129 models/titlemodels.py:25
msgid "has url overwrite"
msgstr "has URL overwrite"

#: migrations_django/0002_auto_20140816_1918.py:130 models/titlemodels.py:26
msgid "redirect"
msgstr ""

#: migrations_django/0002_auto_20140816_1918.py:132 models/titlemodels.py:31
msgid "is published"
msgstr ""

#: migrations_django/0001_initial.py:26 migrations_django/0001_initial.py:60
#: migrations_django/0001_initial.py:83 migrations_django/0001_initial.py:123
#: migrations_django/0002_auto_20140816_1918.py:55
#: migrations_django/0002_auto_20140816_1918.py:99
#: migrations_django/0002_auto_20140816_1918.py:121
#: migrations_django/0002_auto_20140816_1918.py:149
msgid "ID"
msgstr ""

#: migrations_django/0001_initial.py:27 models/pluginmodel.py:75
msgid "position"
msgstr ""

#: migrations_django/0001_initial.py:28
#: migrations_django/0002_auto_20140816_1918.py:122 models/pluginmodel.py:76
#: models/titlemodels.py:15
msgid "language"
msgstr ""

#: migrations_django/0001_initial.py:29 models/pluginmodel.py:77
msgid "plugin_name"
msgstr "plugin name"

#: migrations_django/0001_initial.py:30
#: migrations_django/0002_auto_20140816_1918.py:131 models/pluginmodel.py:78
#: models/titlemodels.py:28
msgid "creation date"
msgstr ""

#: migrations_django/0001_initial.py:61 migrations_django/0001_initial.py:124
#: models/permissionmodels.py:75
msgid "can edit"
msgstr ""

#: migrations_django/0001_initial.py:62 migrations_django/0001_initial.py:125
#: models/permissionmodels.py:76
msgid "can add"
msgstr ""

<<<<<<< HEAD
#: models/pagemodel.py:63
msgid ""
"When the page should go live. Status must be \"Published\" for page to go "
"live."
msgstr ""

#: models/pagemodel.py:65
msgid "When to expire the page. Leave empty to never expire."
msgstr ""

#: models/pagemodel.py:73
msgid "All ancestors will not be displayed in the navigation"
msgstr ""

#: models/pagemodel.py:75
msgid ""
"A unique identifier that is used with the page_url templatetag for linking "
"to this page"
msgstr ""

#: models/pagemodel.py:78
msgid "The template used to render the content."
=======
#: migrations_django/0001_initial.py:63 migrations_django/0001_initial.py:126
#: models/permissionmodels.py:77
msgid "can delete"
msgstr ""

#: migrations_django/0001_initial.py:64 migrations_django/0001_initial.py:127
#: models/permissionmodels.py:78
msgid "can change advanced settings"
msgstr ""

#: migrations_django/0001_initial.py:65 migrations_django/0001_initial.py:128
#: models/permissionmodels.py:79
msgid "can publish"
msgstr ""

#: migrations_django/0001_initial.py:66 migrations_django/0001_initial.py:129
#: models/permissionmodels.py:80
msgid "can change permissions"
msgstr ""

#: migrations_django/0001_initial.py:67 migrations_django/0001_initial.py:130
#: models/permissionmodels.py:81
msgid "can move"
msgstr ""

#: migrations_django/0001_initial.py:68 migrations_django/0001_initial.py:131
#: models/permissionmodels.py:82
msgid "view restricted"
msgstr ""

#: migrations_django/0001_initial.py:69 models/permissionmodels.py:106
msgid "can recover pages"
msgstr ""

#: migrations_django/0001_initial.py:70 migrations_django/0001_initial.py:133
#: models/permissionmodels.py:72
msgid "group"
msgstr ""

#: migrations_django/0001_initial.py:71 models/permissionmodels.py:107
msgid "sites"
msgstr ""

#: migrations_django/0001_initial.py:84 models/pagemodel.py:56
msgid "created by"
msgstr ""

#: migrations_django/0001_initial.py:85 models/pagemodel.py:57
msgid "changed by"
msgstr ""

#: migrations_django/0001_initial.py:88 models/pagemodel.py:62
#: templates/admin/cms/page/tree/menu_item.html:73
msgid "publication date"
msgstr ""

#: migrations_django/0001_initial.py:89 models/pagemodel.py:64
#: templates/admin/cms/page/tree/menu_item.html:74
msgid "publication end date"
msgstr ""

#: migrations_django/0001_initial.py:90 models/pagemodel.py:71
msgid "in navigation"
>>>>>>> e7829a9e
msgstr ""

#: migrations_django/0001_initial.py:91 models/pagemodel.py:72
msgid "soft root"
msgstr ""

<<<<<<< HEAD
#: models/pagemodel.py:86
msgid "limit when this page is visible in the menu"
msgstr ""

#: models/pagemodel.py:122
msgid "pages"
msgstr ""

#: models/pagemodel.py:840
msgid "Empty"
msgstr ""

#: models/pagemodel.py:961
msgid "default"
=======
#: migrations_django/0001_initial.py:92 models/pagemodel.py:74
msgid "id"
msgstr ""

#: migrations_django/0001_initial.py:93 models/pagemodel.py:76
msgid "attached menu"
msgstr ""

#: migrations_django/0001_initial.py:94 models/pagemodel.py:77
#: templates/admin/cms/page/tree/menu_item.html:77
msgid "template"
msgstr ""

#: migrations_django/0001_initial.py:95 models/pagemodel.py:83
msgid "login required"
msgstr ""

#: migrations_django/0001_initial.py:96 models/pagemodel.py:84
msgid "menu visibility"
msgstr ""

#: migrations_django/0001_initial.py:98 models/pagemodel.py:88
msgid "application"
msgstr ""

#: migrations_django/0001_initial.py:99 models/pagemodel.py:89
msgid "application instance name"
msgstr ""

#: migrations_django/0001_initial.py:110 models/pagemodel.py:80
msgid "site"
msgstr ""

#: migrations_django/0001_initial.py:132 models/permissionmodels.py:124
#: templates/admin/cms/page/permissions.html:15
msgid "Grant on"
msgstr ""

#: migrations_django/0001_initial.py:134
#: migrations_django/0002_auto_20140816_1918.py:135 models/pagemodel.py:125
#: models/permissionmodels.py:125 models/titlemodels.py:27
#: test_utils/project/sampleapp/ns_urls.py:10
msgid "page"
msgstr ""

#: migrations_django/0002_auto_20140816_1918.py:56
#: models/placeholdermodel.py:26
msgid "slot"
msgstr ""

#: migrations_django/0002_auto_20140816_1918.py:57
#: models/placeholdermodel.py:27
msgid "width"
msgstr ""

#: migrations_django/0002_auto_20140816_1918.py:100
#: models/static_placeholder.py:29
msgid "static placeholder name"
>>>>>>> e7829a9e
msgstr ""

#: migrations_django/0002_auto_20140816_1918.py:101
#: models/static_placeholder.py:32
msgid "placeholder code"
msgstr ""

#: migrations_django/0002_auto_20140816_1918.py:103
#: models/static_placeholder.py:38
msgid "creation_method"
msgstr ""

#: migrations_django/0002_auto_20140816_1918.py:104
#: models/static_placeholder.py:34
msgid "placeholder content"
msgstr ""

#: migrations_django/0002_auto_20140816_1918.py:123
#: migrations_django/0002_auto_20140816_1918.py:124
#: migrations_django/0002_auto_20140816_1918.py:125 models/titlemodels.py:16
#: models/titlemodels.py:17 models/titlemodels.py:19
msgid "title"
msgstr ""

#: migrations_django/0002_auto_20140816_1918.py:126 models/titlemodels.py:21
msgid "description"
msgstr ""

<<<<<<< HEAD
#: models/permissionmodels.py:80
msgid "on page level"
msgstr ""

#: models/permissionmodels.py:82
msgid "frontend view restriction"
msgstr ""

=======
#: migrations_django/0002_auto_20140816_1918.py:127 models/titlemodels.py:23
msgid "slug"
msgstr ""

#: migrations_django/0002_auto_20140816_1918.py:128 models/titlemodels.py:24
msgid "Path"
msgstr ""

#: migrations_django/0002_auto_20140816_1918.py:129 models/titlemodels.py:25
msgid "has url overwrite"
msgstr "has URL overwrite"

#: migrations_django/0002_auto_20140816_1918.py:130 models/titlemodels.py:26
msgid "redirect"
msgstr ""

#: migrations_django/0002_auto_20140816_1918.py:132 models/titlemodels.py:31
msgid "is published"
msgstr ""

#: models/pagemodel.py:38
msgid "for logged in users only"
msgstr ""

#: models/pagemodel.py:39
msgid "for anonymous users only"
msgstr ""

#: models/pagemodel.py:48
msgid "Inherit from parent page"
msgstr ""

#: models/pagemodel.py:49
msgid "Deny"
msgstr ""

#: models/pagemodel.py:50
msgid "Only this website"
msgstr ""

#: models/pagemodel.py:51
msgid "Allow"
msgstr ""

#: models/pagemodel.py:63
msgid ""
"When the page should go live. Status must be \"Published\" for page to go "
"live."
msgstr ""

#: models/pagemodel.py:65
msgid "When to expire the page. Leave empty to never expire."
msgstr ""

#: models/pagemodel.py:73
msgid "All ancestors will not be displayed in the navigation"
msgstr ""

#: models/pagemodel.py:75
msgid ""
"A unique identifier that is used with the page_url templatetag for linking "
"to this page"
msgstr ""

#: models/pagemodel.py:78
msgid "The template used to render the content."
msgstr ""

#: models/pagemodel.py:80
msgid "The site the page is accessible at."
msgstr ""

#: models/pagemodel.py:86
msgid "limit when this page is visible in the menu"
msgstr ""

#: models/pagemodel.py:126
msgid "pages"
msgstr ""

#: models/pagemodel.py:823
msgid "Empty"
msgstr ""

#: models/pagemodel.py:944
msgid "default"
msgstr ""

#: models/permissionmodels.py:60
msgid "Current page"
msgstr ""

#: models/permissionmodels.py:61
msgid "Page children (immediate)"
msgstr ""

#: models/permissionmodels.py:62
msgid "Page and children (immediate)"
msgstr ""

#: models/permissionmodels.py:63
msgid "Page descendants"
msgstr ""

#: models/permissionmodels.py:64
msgid "Page and descendants"
msgstr ""

#: models/permissionmodels.py:80
msgid "on page level"
msgstr ""

#: models/permissionmodels.py:82
msgid "frontend view restriction"
msgstr ""

>>>>>>> e7829a9e
#: models/permissionmodels.py:106
msgid "can recover any deleted page"
msgstr ""

#: models/permissionmodels.py:107
msgid "If none selected, user haves granted permissions to all sites."
msgstr ""

#: models/permissionmodels.py:112
msgid "Page global permission"
msgstr ""

#: models/permissionmodels.py:113
msgid "Pages global permissions"
msgstr ""

#: models/permissionmodels.py:130
msgid "Page permission"
msgstr ""

#: models/permissionmodels.py:145
msgid "User (page)"
msgstr ""

#: models/permissionmodels.py:146
msgid "Users (page)"
msgstr ""

#: models/permissionmodels.py:156
msgid "User group (page)"
msgstr ""

#: models/permissionmodels.py:157
msgid "User groups (page)"
msgstr ""

<<<<<<< HEAD
#: models/pluginmodel.py:126
=======
#: models/pluginmodel.py:139
>>>>>>> e7829a9e
msgid "<Empty>"
msgstr ""

#: models/settingmodels.py:13
msgid "The language for the admin interface and toolbar"
msgstr ""

#: models/settingmodels.py:17
msgid "user setting"
msgstr ""

#: models/settingmodels.py:18
msgid "user settings"
msgstr ""

#: models/static_placeholder.py:25
msgid "by template"
msgstr ""

#: models/static_placeholder.py:26
msgid "by code"
msgstr ""

#: models/static_placeholder.py:30
msgid ""
"Descriptive name to identify this static placeholder. Not displayed to users."
msgstr ""

#: models/static_placeholder.py:33
msgid "To render the static placeholder in templates."
msgstr ""

#: models/static_placeholder.py:44
msgid "static placeholder"
msgstr ""

#: models/static_placeholder.py:45
msgid "static placeholders"
msgstr ""

#: models/static_placeholder.py:61
msgid "A static placeholder with the same site and code already exists"
msgstr ""

#: models/titlemodels.py:18
msgid "overwrite the title (html title tag)"
msgstr ""

#: models/titlemodels.py:20
msgid "overwrite the title in the menu"
msgstr ""

#: models/titlemodels.py:22
msgid "The text displayed in search engines."
msgstr ""

<<<<<<< HEAD
#: plugin_base.py:83
msgid "Advanced options"
msgstr ""

#: plugin_base.py:100
msgid "Generic"
msgstr ""

#: plugin_base.py:280
msgid "There are no further settings for this plugin. Please press save."
msgstr ""

=======
>>>>>>> e7829a9e
#: templates/admin/cms/extensions/change_form.html:5
#: templates/admin/cms/page/change_form.html:74
#: templates/admin/cms/page/submit_row.html:4
#: templates/admin/cms/page/tree/copy_premissions.html:19
#: templates/admin/cms/usersettings/change_form.html:16
msgid "Save"
msgstr ""

#: templates/admin/cms/mail/base.html:55
#, python-format
msgid "Log in to administration <a href=\"%(login_url)s\">here</a>."
msgstr ""

#: templates/admin/cms/mail/base.txt:8
#, python-format
msgid "Login url: %(login_url)s"
msgstr ""

#: templates/admin/cms/mail/page_user_change.html:7
#: templates/admin/cms/mail/page_user_change.txt:5
msgid "Username:"
msgstr ""

#: templates/admin/cms/mail/page_user_change.html:11
#: templates/admin/cms/mail/page_user_change.txt:6
msgid "Password:"
msgstr ""

#: templates/admin/cms/page/change_form.html:5
#: templates/admin/cms/page/close_frame.html:4
msgid "Change a page"
msgstr ""

#: templates/admin/cms/page/change_form.html:44
msgid "Please correct the error below."
msgid_plural "Please correct the errors below."
msgstr[0] ""
msgstr[1] ""

#: templates/admin/cms/page/change_form.html:62
msgid "All permissions"
msgstr ""

#: templates/admin/cms/page/change_form.html:63
#: templates/admin/cms/page/tree/base.html:80
msgid "Loading..."
msgstr ""

#: templates/admin/cms/page/change_form.html:75
#: templates/admin/cms/page/submit_row.html:14
msgid "Save and continue editing"
msgstr ""

#: templates/admin/cms/page/history/recover_header.html:12
#: templates/admin/cms/page/history/revision_header.html:6
#: templates/admin/cms/page/tree/base.html:9
#: templates/admin/cms/usersettings/change_form.html:5
msgid "Home"
msgstr ""

#: templates/admin/cms/page/history/recover_header.html:15
#, python-format
msgid "Recover deleted %(verbose_name)s"
msgstr ""

#: templates/admin/cms/page/history/recover_header.html:21
msgid "Press the save button below to recover this version of the object."
msgstr ""

#: templates/admin/cms/page/history/revision_header.html:11
#, python-format
msgid "Revert %(verbose_name)s"
msgstr ""

#: templates/admin/cms/page/history/revision_header.html:20
msgid "Press the save button below to revert to this version of the object."
msgstr ""

#: templates/admin/cms/page/permissions.html:6
msgid "User"
msgstr ""

#: templates/admin/cms/page/permissions.html:7
msgid "Group"
msgstr ""

#: templates/admin/cms/page/permissions.html:8
msgid "Can edit"
msgstr ""

#: templates/admin/cms/page/permissions.html:9
msgid "Can add"
msgstr ""

#: templates/admin/cms/page/permissions.html:10
msgid "Can delete"
msgstr ""

#: templates/admin/cms/page/permissions.html:11
msgid "Can publish"
msgstr ""

#: templates/admin/cms/page/permissions.html:12
msgid "Can change permissions"
msgstr ""

#: templates/admin/cms/page/permissions.html:13
msgid "Can move"
msgstr ""

#: templates/admin/cms/page/permissions.html:14
msgid "Can view"
msgstr ""

#: templates/admin/cms/page/permissions.html:22
#: templates/admin/cms/page/permissions.html:23
msgid "(global)"
msgstr ""

#: templates/admin/cms/page/permissions.html:27
msgid "(current)"
msgstr ""

#: templates/admin/cms/page/permissions.html:44
msgid "All"
msgstr ""

#: templates/admin/cms/page/permissions.html:52
msgid "Page doesn't inherit any permissions."
msgstr ""

#: templates/admin/cms/page/plugin/error_form.html:4
msgid "Edit model"
msgstr ""

#: templates/admin/cms/page/submit_row.html:8
msgid "Basic Settings"
msgstr ""

#: templates/admin/cms/page/submit_row.html:12
msgid "Save as new"
msgstr ""

#: templates/admin/cms/page/submit_row.html:13
msgid "Save and add another"
msgstr ""

#: templates/admin/cms/page/tree/base.html:4
msgid "List of pages"
msgstr ""

#: templates/admin/cms/page/tree/base.html:12
msgid "Search"
msgstr ""

#: templates/admin/cms/page/tree/base.html:54
msgid "Successfully moved"
msgstr ""

#: templates/admin/cms/page/tree/base.html:55
msgid "Changes within the tree might require a refresh."
msgstr ""

#: templates/admin/cms/page/tree/base.html:56
msgid "An error occured. Please reload the page"
msgstr "An error occurred. Please reload the page"

#: templates/admin/cms/page/tree/base.html:57
#, python-format
msgid "Are you sure you want to %%s this page?"
msgstr ""

#: templates/admin/cms/page/tree/base.html:73
#, python-format
msgid "Recover deleted %(name)s"
msgstr ""

#: templates/admin/cms/page/tree/base.html:76
#, python-format
msgid "Add %(name)s"
msgstr ""

#: templates/admin/cms/page/tree/base.html:88
msgid "Pages on:"
msgstr ""

#: templates/admin/cms/page/tree/base.html:108
msgid "Filter:"
msgstr ""

#: templates/admin/cms/page/tree/base.html:108
msgid "on"
msgstr ""

#: templates/admin/cms/page/tree/base.html:108
msgid "off"
msgstr ""

#: templates/admin/cms/page/tree/base.html:110
msgid "Filter"
msgstr ""

#: templates/admin/cms/page/tree/base_header.html:10
msgid "Menu"
msgstr ""

#: templates/admin/cms/page/tree/base_header.html:11
msgid "Actions"
msgstr ""

#: templates/admin/cms/page/tree/base_header.html:12
msgid "Info"
msgstr ""

#: templates/admin/cms/page/tree/base_header.html:26
msgid ""
"<em>There is no page around yet.</em><br /><a href=\"add/\" class=\"addlink"
"\">Add page</a> now."
msgstr ""

#: templates/admin/cms/page/tree/copy_premissions.html:5
msgid "Copy options"
msgstr ""

#: templates/admin/cms/page/tree/copy_premissions.html:6
msgid "Choose copy options"
msgstr ""

#: templates/admin/cms/page/tree/copy_premissions.html:20
msgid "Close"
msgstr ""

#: templates/admin/cms/page/tree/menu_item.html:6
msgid "select this page"
msgstr ""

#: templates/admin/cms/page/tree/menu_item.html:6
msgid "edit this page"
msgstr ""

#: templates/admin/cms/page/tree/menu_item.html:17
msgid "insert above"
msgstr ""

#: templates/admin/cms/page/tree/menu_item.html:18
msgid "insert below"
msgstr ""

#: templates/admin/cms/page/tree/menu_item.html:20
msgid "insert inside"
msgstr ""

#: templates/admin/cms/page/tree/menu_item.html:24
msgid "softroot"
msgstr ""

#: templates/admin/cms/page/tree/menu_item.html:24
msgid "home"
msgstr ""

#: templates/admin/cms/page/tree/menu_item.html:25
#, python-format
msgid "Application: %(apphook)s"
msgstr ""

#: templates/admin/cms/page/tree/menu_item.html:29
#, python-format
msgid "Edit this page in %(language)s "
msgstr ""

#: templates/admin/cms/page/tree/menu_item.html:32
msgid "Pick an action:"
msgstr ""

#: templates/admin/cms/page/tree/menu_item.html:33
#, fuzzy
msgid "Unpublish"
msgstr "unpublish request"

#: templates/admin/cms/page/tree/menu_item.html:34
#, fuzzy
msgid "Publish"
msgstr "publish request"

#: templates/admin/cms/page/tree/menu_item.html:42
msgid "in menu"
msgstr ""

#: templates/admin/cms/page/tree/menu_item.html:42
msgid "not in menu"
msgstr ""

#: templates/admin/cms/page/tree/menu_item.html:51
msgid "Page settings (SHIFT-click for advanced settings)"
msgstr ""

#: templates/admin/cms/page/tree/menu_item.html:51
msgid "page settings"
msgstr ""

#: templates/admin/cms/page/tree/menu_item.html:53
#: templates/cms/toolbar/dragitem.html:12
msgid "Copy"
msgstr ""

#: templates/admin/cms/page/tree/menu_item.html:53
msgid "copy"
msgstr ""

#: templates/admin/cms/page/tree/menu_item.html:56
#: templates/admin/cms/page/tree/menu_item.html:60
msgid "Add Child"
msgstr ""

#: templates/admin/cms/page/tree/menu_item.html:56
#: templates/admin/cms/page/tree/menu_item.html:60
msgid "add"
msgstr ""

#: templates/admin/cms/page/tree/menu_item.html:64
#: templates/cms/toolbar/dragitem.html:13
msgid "Cut"
msgstr ""

#: templates/admin/cms/page/tree/menu_item.html:64
msgid "cut"
msgstr ""

#: templates/admin/cms/page/tree/menu_item.html:66
msgid "delete"
msgstr ""

#: templates/admin/cms/page/tree/menu_item.html:71
msgid "info"
msgstr ""

#: templates/admin/cms/page/tree/menu_item.html:75
msgid "is restricted"
msgstr ""

#: templates/admin/cms/page/tree/menu_item.html:76
#, fuzzy
msgid "last change by"
msgstr "publish request"

#: templates/cms/toolbar/clipboard.html:24
msgid "Empty Clipboard"
msgstr ""

#: templates/cms/toolbar/dragbar.html:7 templates/cms/toolbar/dragitem.html:9
msgid "Quicksearch"
msgstr ""

#: templates/cms/toolbar/dragbar.html:9 templates/cms/toolbar/dragitem.html:11
msgid "Settings"
msgstr ""

#: templates/cms/toolbar/dragbar.html:10
msgid "Copy all"
msgstr ""

#: templates/cms/toolbar/dragbar.html:12
msgid "Copy from"
msgstr ""

#: templates/cms/toolbar/dragbar.html:14
msgid "Empty all"
msgstr ""

#: templates/cms/toolbar/dragbar.html:25
msgid "Drop a plugin here"
msgstr ""

#: templates/cms/toolbar/dragitem.html:14 templatetags/cms_tags.py:728
#: templatetags/cms_tags.py:731
msgid "Edit"
msgstr ""

#: templates/cms/toolbar/dragitem_menu.html:5
msgid "Available plugins"
msgstr ""

#: templates/cms/toolbar/dragitem_menu.html:10
msgid "Scroll for more"
msgstr ""

#: templates/cms/toolbar/items/live_draft.html:4
#: templates/cms/toolbar/toolbar.html:33
msgid "Live"
msgstr ""

#: templates/cms/toolbar/items/live_draft.html:5
#: templates/cms/toolbar/toolbar.html:34
msgid "Draft"
msgstr ""

#: templates/cms/toolbar/items/login.html:5 toolbar/toolbar.py:22
msgid "Username"
msgstr ""

#: templates/cms/toolbar/items/login.html:6
msgid "Password"
msgstr ""

#: templates/cms/toolbar/toolbar.html:8
msgid "Double-click to edit"
msgstr ""

#: templates/cms/toolbar/toolbar.html:41
msgid "Toggle toolbar"
msgstr ""

#: templates/cms/toolbar/toolbar.html:83
msgid "Start"
msgstr ""

#: templates/cms/toolbar/toolbar.html:118
msgid "This page has no preview!"
msgstr ""

#: templates/cms/toolbar/toolbar.html:119
msgid "It is being redirected to:"
msgstr ""

#: templates/cms/toolbar/toolbar_javascript.html:41
#, python-format
msgid "Development version using django CMS %(cms_version)s"
msgstr ""

#: templates/cms/toolbar/toolbar_javascript.html:42
msgid "Cancel"
msgstr ""

#: templates/cms/toolbar/toolbar_javascript.html:43
msgid "The following error occured:"
msgstr ""

#: templates/cms/toolbar/toolbar_javascript.html:44
msgid "Action successfull... reloading."
msgstr ""

#: templates/cms/toolbar/toolbar_javascript.html:45
msgid "Are you sure you want to delete this plugin?"
msgstr ""

#: templates/cms/toolbar/toolbar_javascript.html:46
msgid "Are you sure you want to publish this page?"
msgstr ""

#: templates/cms/toolbar/toolbar_javascript.html:64
msgid ""
"<strong>Login failed.</strong> Please check your credentials and try again."
msgstr ""

#: templates/cms/toolbar/toolbar_javascript.html:65
msgid "This page has unpublished changes."
msgstr ""

<<<<<<< HEAD
=======
#: templates/cms/toolbar/items/login.html:5 toolbar/toolbar.py:23
msgid "Username"
msgstr ""

#: templates/cms/toolbar/items/login.html:6
msgid "Password"
msgstr ""

>>>>>>> e7829a9e
#: templatetags/cms_admin.py:68
#, fuzzy
msgid "unpublished changes"
msgstr "publish request"

#: templatetags/cms_admin.py:71
msgid "published"
msgstr ""

#: templatetags/cms_admin.py:80
#, fuzzy
msgid "unpublished parent"
msgstr "unpublish request"

#: templatetags/cms_admin.py:83
#, fuzzy
msgid "unpublished"
msgstr "unpublish request"

#: templatetags/cms_admin.py:86
msgid "no content"
msgstr ""

#: templatetags/cms_admin.py:175 templatetags/cms_admin.py:181
#, python-format
msgid "<span>%(icon)s</span>"
msgstr ""

#: templatetags/cms_tags.py:109
#, python-format
msgid "Page not found on %(domain)s"
msgstr ""

#: templatetags/cms_tags.py:110
#, python-format
msgid ""
"A template tag couldn't find the page with lookup arguments `"
"%(page_lookup)s\n"
"`. The URL of the request was: http://%(host)s%(path)s"
msgstr ""

#: test_utils/cli.py:139 test_utils/cli.py:150
msgid "English"
msgstr ""

#: test_utils/cli.py:140 test_utils/cli.py:162 test_utils/cli.py:185
msgid "French"
msgstr ""

#: test_utils/cli.py:141 test_utils/cli.py:156 test_utils/cli.py:179
#: test_utils/cli.py:198
msgid "German"
msgstr ""

#: test_utils/cli.py:142 test_utils/cli.py:167
msgid "Brazilian Portuguese"
msgstr ""

#: test_utils/cli.py:143 test_utils/cli.py:192
msgid "Dutch"
msgstr ""

#: test_utils/cli.py:208
msgid "two columns"
msgstr ""

#: test_utils/cli.py:209
msgid "three columns"
msgstr ""

#: test_utils/cli.py:210
msgid "navigation examples"
msgstr ""

#: test_utils/cli.py:218
#, fuzzy
msgid "sidebar column"
msgstr "background color"

#: test_utils/cli.py:223
#, fuzzy
msgid "left column"
msgstr "background color"

#: test_utils/cli.py:228
msgid "Add a link"
msgstr ""

#: test_utils/cli.py:234
#, fuzzy
msgid "right column"
msgstr "background color"

#: test_utils/project/custom_templates/__init__.py:4
#: test_utils/project/templates/inner_dir/custom_templates/__init__.py:4
#: test_utils/project/templates/inner_dir/custom_templates_2/__init__.py:4
#, fuzzy
msgid "Two columns"
msgstr "background color"

#: test_utils/project/custom_templates/__init__.py:5
#: test_utils/project/templates/inner_dir/custom_templates/__init__.py:5
#: test_utils/project/templates/inner_dir/custom_templates_2/__init__.py:5
#, fuzzy
msgid "Three columns"
msgstr "background color"

#: test_utils/project/customuserapp/models.py:39
msgid "username"
msgstr ""

#: test_utils/project/customuserapp/models.py:40
msgid ""
"Required. 30 characters or fewer. Letters, numbers and @/./+/-/_ characters"
msgstr ""

#: test_utils/project/customuserapp/models.py:43
msgid "Enter a valid username."
msgstr ""

#: test_utils/project/customuserapp/models.py:45
msgid "email address"
msgstr ""

#: test_utils/project/customuserapp/models.py:46
msgid "staff status"
msgstr ""

#: test_utils/project/customuserapp/models.py:47
msgid "Designates whether the user can log into this admin site."
msgstr ""

#: test_utils/project/customuserapp/models.py:49
msgid "active"
msgstr ""

#: test_utils/project/customuserapp/models.py:50
msgid ""
"Designates whether this user should be treated as active. Unselect this "
"instead of deleting accounts."
msgstr ""

#: test_utils/project/customuserapp/models.py:61
msgid "users"
msgstr ""

#: test_utils/project/extensionapp/cms_toolbar.py:47
msgid "Title Extension"
msgstr ""

#: test_utils/project/extensionapp/cms_toolbar.py:85
msgid "Page Extension"
msgstr ""

#: test_utils/project/objectpermissionsapp/models.py:46
msgid "object ID"
msgstr ""

#: test_utils/project/placeholderapp/cms_app.py:7
msgid "Example1 App"
msgstr ""

#: test_utils/project/placeholderapp/cms_app.py:13
msgid "MultilingualExample1 App"
msgstr ""

#: test_utils/project/placeholderapp/cms_toolbar.py:21
msgid "Example1"
msgstr ""

#: test_utils/project/placeholderapp/cms_toolbar.py:22
msgid "Examples"
msgstr ""

#: test_utils/project/pluginapp/plugins/extra_context/cms_plugins.py:9
msgid "Extra Context"
msgstr ""

#: test_utils/project/pluginapp/plugins/manytomany_rel/cms_plugins.py:11
#: test_utils/project/pluginapp/plugins/manytomany_rel/cms_plugins.py:27
msgid "Articles"
msgstr ""

#: test_utils/project/sampleapp/cms_app.py:8
msgid "Sample App"
msgstr ""

#: test_utils/project/sampleapp/cms_app.py:17
msgid "Sample App with excluded permissions"
msgstr ""

#: test_utils/project/sampleapp/cms_app.py:28
msgid "Sample App 2"
msgstr ""

#: test_utils/project/sampleapp/cms_app.py:35
msgid "Namespaced App"
msgstr ""

#: test_utils/project/sampleapp/cms_toolbar.py:21
#: test_utils/project/sampleapp/views.py:31
msgid "Category"
msgstr ""

#: test_utils/project/sampleapp/cms_toolbar.py:22
msgid "Categories"
msgstr ""

#: test_utils/project/sampleapp/cms_toolbar.py:23
msgid "Add Category"
msgstr ""

#: test_utils/project/sampleapp/menu.py:16
msgid "sample root page"
msgstr ""

#: test_utils/project/sampleapp/menu.py:17
msgid "sample settings page"
msgstr ""

#: test_utils/project/sampleapp/menu.py:18
msgid "sample account page"
msgstr ""

#: test_utils/project/sampleapp/menu.py:19
msgid "sample my profile page"
msgstr ""

#: test_utils/project/sampleapp/menu.py:31
msgid "Static Menu"
msgstr ""

#: test_utils/project/sampleapp/menu.py:47
msgid "Static Menu2"
msgstr ""

#: test_utils/project/sampleapp/urls.py:13
msgid "^account/$"
msgstr ""

#: test_utils/project/sampleapp/views.py:33
msgid "Change Category"
msgstr ""

#: utils/mail.py:37
msgid "CMS - your user account was created."
msgstr ""

#: utils/mail.py:39
msgid "CMS - your user account was changed."
msgstr ""

#: utils/page_resolver.py:131
msgid "Invalid URL, use /my/url format."
msgstr ""

#: utils/page_resolver.py:159
#, python-format
msgid ""
"Page %(pages)s has the same url '%(url)s' as current page \"%(instance)s\"."
msgid_plural ""
"Pages %(pages)s have the same url '%(url)s' as current page \"%(instance)s\"."
msgstr[0] ""
msgstr[1] ""

#: utils/plugins.py:380
#, python-format
msgid "This placeholder already has the maximum number of plugins (%s)."
msgstr ""

#: utils/plugins.py:390
#, python-format
msgid ""
"This placeholder already has the maximum number (%(limit)s) of allowed "
"%(plugin_name)s plugins."
msgstr ""

#~ msgid "No Plugin selected. Selected one on the left side"
#~ msgstr "No Plugin selected. Select one on the left side"

#~ msgid "Inherit the template of the nearest ancestor"
#~ msgstr "Inherit from the parent page"

#, fuzzy
#~ msgid "Email"
#~ msgstr "email address"

#, fuzzy
#~ msgid "last name"
#~ msgstr "publish request"

#, fuzzy
#~ msgid "Use latitude & longitude to fine tune the map position."
#~ msgstr "Use latitude & longitude to fine tune the map position."

#~ msgid "An email adress has priority over a text link."
#~ msgstr "An email address has priority over a text link."

#~ msgid ""
#~ "Page <a href=\"%(admin_url)s\">%(page)s</a> may require approvement by "
#~ "you."
#~ msgstr ""
#~ "Page <a href=\"%(admin_url)s\">%(page)s</a> may require approval by you."

#~ msgid "move req."
#~ msgstr "move request"

#~ msgid "url overwrite"
#~ msgstr "URL overwrite"

#~ msgid "req. app."
#~ msgstr "approval required"

#~ msgid "(requires approvement at %(moderation_level)s level)"
#~ msgstr "(requires approval at %(moderation_level)s level)"

#~ msgid "Request approvemet"
#~ msgstr "Request approval"

#~ msgid "CMS - Page %s requires approvement."
#~ msgstr "CMS - Page %s requires approval."

#, fuzzy
#~ msgid "move"
#~ msgstr "move request"

#~ msgid "fgcolor"
#~ msgstr "foreground color"

#~ msgid "Wanted language has not been translated yet."
#~ msgstr "Requested language has not been translated yet."<|MERGE_RESOLUTION|>--- conflicted
+++ resolved
@@ -3,34 +3,20 @@
 # This file is distributed under the same license as the PACKAGE package.
 # FIRST AUTHOR <EMAIL@ADDRESS>, YEAR.
 #
-msgid ""
-msgstr ""
-"Project-Id-Version: django-cms\n"
+#, fuzzy
+msgid ""
+msgstr ""
+"Project-Id-Version: PACKAGE VERSION\n"
 "Report-Msgid-Bugs-To: \n"
-<<<<<<< HEAD
-"POT-Creation-Date: 2014-11-03 20:07+0100\n"
-=======
-"POT-Creation-Date: 2014-11-27 16:49+0100\n"
->>>>>>> e7829a9e
-"PO-Revision-Date: 2009-11-10 22:37+0100\n"
-"Last-Translator: Benjamin Wohlwend <piquadrat@gmail.com>\n"
-"Language-Team: divio.ch <developers@divio.ch>\n"
+"POT-Creation-Date: 2014-11-27 22:37+0100\n"
+"PO-Revision-Date: YEAR-MO-DA HO:MI+ZONE\n"
+"Last-Translator: FULL NAME <EMAIL@ADDRESS>\n"
+"Language-Team: LANGUAGE <LL@li.org>\n"
 "Language: \n"
 "MIME-Version: 1.0\n"
 "Content-Type: text/plain; charset=UTF-8\n"
 "Content-Transfer-Encoding: 8bit\n"
-"X-Poedit-Language: English\n"
-"X-Poedit-Country: SWITZERLAND\n"
-"X-Poedit-SourceCharset: utf-8\n"
-"Plural-Forms: nplurals=2; plural=(n != 1)\n"
-
-<<<<<<< HEAD
-#: admin/dialog/forms.py:10
-msgid "Copy permissions"
-msgstr ""
-
-#: admin/forms.py:65 admin/forms.py:161 admin/forms.py:203 cms_toolbar.py:173
-=======
+
 #: apps.py:9 templates/cms/toolbar/items/logo.html:2
 msgid "django CMS"
 msgstr ""
@@ -85,10 +71,145 @@
 msgid "Logout"
 msgstr ""
 
-#: cms_toolbar.py:173 admin/forms.py:64 admin/forms.py:174 admin/forms.py:216
->>>>>>> e7829a9e
-#: migrations_django/0002_auto_20140816_1918.py:150 models/settingmodels.py:12
+#: cms_toolbar.py:173 admin/forms.py:65 admin/forms.py:161 admin/forms.py:203
+#: migrations/0002_auto_20140816_1918.py:150 models/settingmodels.py:12
 msgid "Language"
+msgstr ""
+
+#: cms_toolbar.py:302
+msgid "Publish changes"
+msgstr ""
+
+#: cms_toolbar.py:304
+msgid "Publish page now"
+msgstr ""
+
+#: cms_toolbar.py:346 cms_toolbar.py:431
+msgid "Page settings"
+msgstr ""
+
+#: cms_toolbar.py:366
+#, python-format
+msgid "Add %(language)s Translation"
+msgstr ""
+
+#: cms_toolbar.py:374
+#, python-format
+msgid "Delete %(language)s Translation"
+msgstr ""
+
+#: cms_toolbar.py:383
+#, python-format
+msgid "Copy all plugins from %s"
+msgstr ""
+
+#: cms_toolbar.py:384
+#, python-format
+msgid "Are you sure you want copy all plugins from %s?"
+msgstr ""
+
+#: cms_toolbar.py:398
+msgid "Pages"
+msgstr ""
+
+#: cms_toolbar.py:406 templates/admin/cms/page/permissions.html:5
+msgid "Page"
+msgstr ""
+
+#: cms_toolbar.py:409
+msgid "Add Page"
+msgstr ""
+
+#: cms_toolbar.py:412
+msgid "New Page"
+msgstr ""
+
+#: cms_toolbar.py:413
+msgid "New Sub Page"
+msgstr ""
+
+#: cms_toolbar.py:414
+msgid "Duplicate this Page"
+msgstr ""
+
+#: cms_toolbar.py:426
+msgid "Edit this Page"
+msgstr ""
+
+#: cms_toolbar.py:436
+msgid "Templates"
+msgstr ""
+
+#: cms_toolbar.py:452
+msgid "Advanced settings"
+msgstr ""
+
+#: cms_toolbar.py:458
+msgid "Permissions"
+msgstr ""
+
+#: cms_toolbar.py:462 admin/pageadmin.py:353
+msgid "Publishing dates"
+msgstr ""
+
+#: cms_toolbar.py:468
+msgid "Hide in navigation"
+msgstr ""
+
+#: cms_toolbar.py:468
+msgid "Display in navigation"
+msgstr ""
+
+#: cms_toolbar.py:475
+msgid "Unpublish page"
+msgstr ""
+
+#: cms_toolbar.py:478
+msgid "Publish page"
+msgstr ""
+
+#: cms_toolbar.py:489
+msgid "Delete page"
+msgstr ""
+
+#: cms_toolbar.py:498
+msgid "Save as Page Type"
+msgstr ""
+
+#: cms_toolbar.py:503 templates/admin/cms/page/history/revision_header.html:10
+msgid "History"
+msgstr ""
+
+#: cms_toolbar.py:521
+msgid "Undo"
+msgstr ""
+
+#: cms_toolbar.py:522
+msgid "Redo"
+msgstr ""
+
+#: cms_toolbar.py:527
+msgid "Are you sure you want to revert to live?"
+msgstr ""
+
+#: cms_toolbar.py:528
+msgid "Revert to live"
+msgstr ""
+
+#: cms_toolbar.py:530
+msgid "View history"
+msgstr ""
+
+#: plugin_base.py:83
+msgid "Advanced options"
+msgstr ""
+
+#: plugin_base.py:100
+msgid "Generic"
+msgstr ""
+
+#: plugin_base.py:280
+msgid "There are no further settings for this plugin. Please press save."
 msgstr ""
 
 #: admin/forms.py:66 admin/forms.py:162 admin/forms.py:204
@@ -136,9 +257,8 @@
 msgstr ""
 
 #: admin/forms.py:79
-#, fuzzy
 msgid "A description of the page used by search engines."
-msgstr "A list of comma separated keywords sometimes used by search engines."
+msgstr ""
 
 #: admin/forms.py:128
 msgid "Another page with this slug already exists"
@@ -198,12 +318,8 @@
 msgid "A instance name with this name already exists."
 msgstr ""
 
-<<<<<<< HEAD
-#: admin/forms.py:334 migrations_django/0001_initial.py:72
-=======
-#: admin/forms.py:347 migrations_django/0001_initial.py:72
->>>>>>> e7829a9e
-#: migrations_django/0001_initial.py:135 models/permissionmodels.py:71
+#: admin/forms.py:334 migrations/0001_initial.py:72
+#: migrations/0001_initial.py:135 models/permissionmodels.py:71
 #: test_utils/project/customuserapp/models.py:60
 msgid "user"
 msgstr ""
@@ -233,8 +349,8 @@
 msgstr ""
 
 #: admin/forms.py:451 admin/forms.py:458 admin/forms.py:462
+#: templates/cms/toolbar/toolbar.html:36
 #: templates/cms/toolbar/items/live_draft.html:7
-#: templates/cms/toolbar/toolbar.html:36
 msgid "Change"
 msgstr ""
 
@@ -290,11 +406,6 @@
 msgid "Advanced Settings"
 msgstr ""
 
-#: admin/pageadmin.py:353 cms_toolbar.py:462
-#, fuzzy
-msgid "Publishing dates"
-msgstr "publish request"
-
 #: admin/pageadmin.py:359
 msgid "Change Permissions"
 msgstr ""
@@ -382,21 +493,12 @@
 msgid "Page moved"
 msgstr ""
 
-<<<<<<< HEAD
-#: admin/pageadmin.py:1012 admin/placeholderadmin.py:246
-#: admin/placeholderadmin.py:292
+#: admin/pageadmin.py:1012 admin/placeholderadmin.py:249
+#: admin/placeholderadmin.py:295
 msgid "Language must be set to a supported language!"
 msgstr ""
 
-#: admin/pageadmin.py:1017 admin/placeholderadmin.py:311
-=======
-#: admin/pageadmin.py:1002 admin/placeholderadmin.py:256
-#: admin/placeholderadmin.py:302
-msgid "Language must be set to a supported language!"
-msgstr ""
-
-#: admin/pageadmin.py:1007 admin/placeholderadmin.py:321
->>>>>>> e7829a9e
+#: admin/pageadmin.py:1017 admin/placeholderadmin.py:314
 msgid "You do not have permission to copy these plugins."
 msgstr ""
 
@@ -453,37 +555,20 @@
 msgid "Title and plugins with language %(language)s was deleted"
 msgstr ""
 
-<<<<<<< HEAD
-#: admin/pageadmin.py:1298 admin/placeholderadmin.py:506
-#: admin/placeholderadmin.py:545
+#: admin/pageadmin.py:1298 admin/placeholderadmin.py:509
+#: admin/placeholderadmin.py:548
 msgid "Are you sure?"
 msgstr ""
 
-#: admin/pageadmin.py:1337
+#: admin/pageadmin.py:1338
 msgid "You do not have permission to change this page's in_navigation status"
 msgstr ""
 
-#: admin/pageadmin.py:1359
+#: admin/pageadmin.py:1360
 msgid "Page Types"
 msgstr ""
 
-#: admin/pageadmin.py:1413
-=======
-#: admin/pageadmin.py:1288 admin/placeholderadmin.py:512
-#: admin/placeholderadmin.py:551
-msgid "Are you sure?"
-msgstr ""
-
-#: admin/pageadmin.py:1328
-msgid "You do not have permission to change this page's in_navigation status"
-msgstr ""
-
-#: admin/pageadmin.py:1350
-msgid "Page Types"
-msgstr ""
-
-#: admin/pageadmin.py:1404
->>>>>>> e7829a9e
+#: admin/pageadmin.py:1414
 msgid "You do not have permission to edit this page"
 msgstr ""
 
@@ -516,271 +601,51 @@
 msgid "You do not have permission to edit this item"
 msgstr ""
 
-<<<<<<< HEAD
-#: admin/placeholderadmin.py:225
+#: admin/placeholderadmin.py:228
 msgid "You do not have permission to add a plugin"
 msgstr ""
 
-#: admin/placeholderadmin.py:248
+#: admin/placeholderadmin.py:251
 msgid "Parent plugin language must be same as language!"
 msgstr ""
 
-#: admin/placeholderadmin.py:346
+#: admin/placeholderadmin.py:349
 msgid "You do not have permission to edit this plugin"
 msgstr ""
 
-#: admin/placeholderadmin.py:429
+#: admin/placeholderadmin.py:432
 msgid "You have no permission to move this plugin"
 msgstr ""
 
-#: admin/placeholderadmin.py:483 admin/placeholderadmin.py:494
+#: admin/placeholderadmin.py:486 admin/placeholderadmin.py:497
 msgid "You do not have permission to delete this plugin"
 msgstr ""
 
-#: admin/placeholderadmin.py:498
-=======
-#: admin/placeholderadmin.py:232
-msgid "You do not have permission to add a plugin"
-msgstr ""
-
-#: admin/placeholderadmin.py:258
-msgid "Parent plugin language must be same as language!"
-msgstr ""
-
-#: admin/placeholderadmin.py:356
-msgid "You do not have permission to edit this plugin"
-msgstr ""
-
-#: admin/placeholderadmin.py:439
-msgid "You have no permission to move this plugin"
-msgstr ""
-
-#: admin/placeholderadmin.py:489 admin/placeholderadmin.py:500
-msgid "You do not have permission to delete this plugin"
-msgstr ""
-
-#: admin/placeholderadmin.py:504
->>>>>>> e7829a9e
+#: admin/placeholderadmin.py:501
 #, python-format
 msgid "The %(name)s plugin \"%(obj)s\" was deleted successfully."
 msgstr ""
 
-<<<<<<< HEAD
-#: admin/placeholderadmin.py:504 admin/placeholderadmin.py:543
-=======
-#: admin/placeholderadmin.py:510 admin/placeholderadmin.py:549
->>>>>>> e7829a9e
+#: admin/placeholderadmin.py:507 admin/placeholderadmin.py:546
 #, python-format
 msgid "Cannot delete %(name)s"
 msgstr ""
 
-<<<<<<< HEAD
-#: admin/placeholderadmin.py:524 admin/placeholderadmin.py:535
+#: admin/placeholderadmin.py:527 admin/placeholderadmin.py:538
 msgid "You do not have permission to clear this placeholder"
 msgstr ""
 
-#: admin/placeholderadmin.py:538
-=======
-#: admin/placeholderadmin.py:530 admin/placeholderadmin.py:541
-msgid "You do not have permission to clear this placeholder"
-msgstr ""
-
-#: admin/placeholderadmin.py:544
->>>>>>> e7829a9e
+#: admin/placeholderadmin.py:541
 #, python-format
 msgid "The placeholder \"%(obj)s\" was cleared successfully."
 msgstr ""
 
-<<<<<<< HEAD
-#: admin/placeholderadmin.py:548
-msgid "placeholder"
-msgstr ""
-
-#: apps.py:9 templates/cms/toolbar/items/logo.html:2
-msgid "django CMS"
-msgstr ""
-
-#: cms_plugins.py:18
-msgid "Placeholder"
-msgstr ""
-
-#: cms_plugins.py:31
-msgid "Alias"
-msgstr ""
-
-#: cms_plugins.py:54 cms_plugins.py:63
-msgid "Create Alias"
-msgstr ""
-
-#: cms_toolbar.py:90
-msgid "Structure"
-=======
-#: admin/placeholderadmin.py:554
+#: admin/placeholderadmin.py:551
 msgid "placeholder"
 msgstr ""
 
 #: admin/dialog/forms.py:10
 msgid "Copy permissions"
->>>>>>> e7829a9e
-msgstr ""
-
-#: cms_toolbar.py:91
-msgid "Content"
-msgstr ""
-
-#: cms_toolbar.py:122
-msgid "Sites"
-msgstr ""
-
-#: cms_toolbar.py:123
-msgid "Admin Sites"
-msgstr ""
-
-#: cms_toolbar.py:130
-msgid "Administration"
-msgstr ""
-
-#: cms_toolbar.py:134
-msgid "User settings"
-msgstr ""
-
-#: cms_toolbar.py:148
-msgid "Users"
-msgstr ""
-
-#: cms_toolbar.py:167 tests/toolbar.py:391 tests/toolbar.py:406
-#: tests/toolbar.py:438
-#, python-format
-msgid "Logout %s"
-msgstr ""
-
-#: cms_toolbar.py:167
-msgid "Logout"
-msgstr ""
-
-#: cms_toolbar.py:302
-#, fuzzy
-msgid "Publish changes"
-msgstr "publish request"
-
-#: cms_toolbar.py:304
-#, fuzzy
-msgid "Publish page now"
-msgstr "publish request"
-
-#: cms_toolbar.py:346 cms_toolbar.py:431
-msgid "Page settings"
-msgstr ""
-
-#: cms_toolbar.py:366
-#, python-format
-msgid "Add %(language)s Translation"
-msgstr ""
-
-#: cms_toolbar.py:374
-#, python-format
-msgid "Delete %(language)s Translation"
-msgstr ""
-
-#: cms_toolbar.py:383
-#, python-format
-msgid "Copy all plugins from %s"
-msgstr ""
-
-#: cms_toolbar.py:384
-#, python-format
-msgid "Are you sure you want copy all plugins from %s?"
-msgstr ""
-
-#: cms_toolbar.py:398
-msgid "Pages"
-msgstr ""
-
-#: cms_toolbar.py:406 templates/admin/cms/page/permissions.html:5
-msgid "Page"
-msgstr ""
-
-#: cms_toolbar.py:409
-msgid "Add Page"
-msgstr ""
-
-#: cms_toolbar.py:412
-msgid "New Page"
-msgstr ""
-
-#: cms_toolbar.py:413
-msgid "New Sub Page"
-msgstr ""
-
-#: cms_toolbar.py:414
-msgid "Duplicate this Page"
-msgstr ""
-
-#: cms_toolbar.py:426
-msgid "Edit this Page"
-msgstr ""
-
-#: cms_toolbar.py:436
-msgid "Templates"
-msgstr ""
-
-#: cms_toolbar.py:452
-msgid "Advanced settings"
-msgstr ""
-
-#: cms_toolbar.py:458
-msgid "Permissions"
-msgstr ""
-
-#: cms_toolbar.py:468
-msgid "Hide in navigation"
-msgstr ""
-
-#: cms_toolbar.py:468
-msgid "Display in navigation"
-msgstr ""
-
-#: cms_toolbar.py:475
-#, fuzzy
-msgid "Unpublish page"
-msgstr "unpublish request"
-
-#: cms_toolbar.py:478
-#, fuzzy
-msgid "Publish page"
-msgstr "publish request"
-
-#: cms_toolbar.py:489
-#, fuzzy
-msgid "Delete page"
-msgstr "deletion request"
-
-#: cms_toolbar.py:498
-msgid "Save as Page Type"
-msgstr ""
-
-#: cms_toolbar.py:503 templates/admin/cms/page/history/revision_header.html:10
-msgid "History"
-msgstr ""
-
-#: cms_toolbar.py:521
-msgid "Undo"
-msgstr ""
-
-#: cms_toolbar.py:522
-msgid "Redo"
-msgstr ""
-
-#: cms_toolbar.py:527
-msgid "Are you sure you want to revert to live?"
-msgstr ""
-
-#: cms_toolbar.py:528
-msgid "Revert to live"
-msgstr ""
-
-#: cms_toolbar.py:530
-msgid "View history"
 msgstr ""
 
 #: forms/fields.py:31
@@ -795,706 +660,411 @@
 msgid "Add Another"
 msgstr ""
 
-#: migrations/0071_mptt_to_mp.py:54
+#: migrations/0001_initial.py:26 migrations/0001_initial.py:60
+#: migrations/0001_initial.py:83 migrations/0001_initial.py:123
+#: migrations/0002_auto_20140816_1918.py:55
+#: migrations/0002_auto_20140816_1918.py:99
+#: migrations/0002_auto_20140816_1918.py:121
+#: migrations/0002_auto_20140816_1918.py:149
+msgid "ID"
+msgstr ""
+
+#: migrations/0001_initial.py:27 models/pluginmodel.py:77
+msgid "position"
+msgstr ""
+
+#: migrations/0001_initial.py:28 migrations/0002_auto_20140816_1918.py:122
+#: models/pluginmodel.py:78 models/titlemodels.py:15
+msgid "language"
+msgstr ""
+
+#: migrations/0001_initial.py:29 models/pluginmodel.py:79
+msgid "plugin_name"
+msgstr ""
+
+#: migrations/0001_initial.py:30 migrations/0002_auto_20140816_1918.py:131
+#: models/pluginmodel.py:80 models/titlemodels.py:28
+msgid "creation date"
+msgstr ""
+
+#: migrations/0001_initial.py:61 migrations/0001_initial.py:124
+#: models/permissionmodels.py:75
+msgid "can edit"
+msgstr ""
+
+#: migrations/0001_initial.py:62 migrations/0001_initial.py:125
+#: models/permissionmodels.py:76
+msgid "can add"
+msgstr ""
+
+#: migrations/0001_initial.py:63 migrations/0001_initial.py:126
+#: models/permissionmodels.py:77
+msgid "can delete"
+msgstr ""
+
+#: migrations/0001_initial.py:64 migrations/0001_initial.py:127
+#: models/permissionmodels.py:78
+msgid "can change advanced settings"
+msgstr ""
+
+#: migrations/0001_initial.py:65 migrations/0001_initial.py:128
+#: models/permissionmodels.py:79
+msgid "can publish"
+msgstr ""
+
+#: migrations/0001_initial.py:66 migrations/0001_initial.py:129
+#: models/permissionmodels.py:80
+msgid "can change permissions"
+msgstr ""
+
+#: migrations/0001_initial.py:67 migrations/0001_initial.py:130
+#: models/permissionmodels.py:81
+msgid "can move"
+msgstr ""
+
+#: migrations/0001_initial.py:68 migrations/0001_initial.py:131
+#: models/permissionmodels.py:82
+msgid "view restricted"
+msgstr ""
+
+#: migrations/0001_initial.py:69 models/permissionmodels.py:106
+msgid "can recover pages"
+msgstr ""
+
+#: migrations/0001_initial.py:70 migrations/0001_initial.py:133
+#: models/permissionmodels.py:72
+msgid "group"
+msgstr ""
+
+#: migrations/0001_initial.py:71 models/permissionmodels.py:107
+msgid "sites"
+msgstr ""
+
+#: migrations/0001_initial.py:84 models/pagemodel.py:56
+msgid "created by"
+msgstr ""
+
+#: migrations/0001_initial.py:85 models/pagemodel.py:57
+msgid "changed by"
+msgstr ""
+
+#: migrations/0001_initial.py:88 models/pagemodel.py:62
+#: templates/admin/cms/page/tree/menu_item.html:73
+msgid "publication date"
+msgstr ""
+
+#: migrations/0001_initial.py:89 models/pagemodel.py:64
+#: templates/admin/cms/page/tree/menu_item.html:74
+msgid "publication end date"
+msgstr ""
+
+#: migrations/0001_initial.py:90 models/pagemodel.py:71
+msgid "in navigation"
+msgstr ""
+
+#: migrations/0001_initial.py:91 models/pagemodel.py:72
+msgid "soft root"
+msgstr ""
+
+#: migrations/0001_initial.py:92 models/pagemodel.py:74
+msgid "id"
+msgstr ""
+
+#: migrations/0001_initial.py:93 models/pagemodel.py:76
+msgid "attached menu"
+msgstr ""
+
+#: migrations/0001_initial.py:94 models/pagemodel.py:77
+#: templates/admin/cms/page/tree/menu_item.html:77
+msgid "template"
+msgstr ""
+
+#: migrations/0001_initial.py:95 models/pagemodel.py:83
+msgid "login required"
+msgstr ""
+
+#: migrations/0001_initial.py:96 models/pagemodel.py:84
+msgid "menu visibility"
+msgstr ""
+
+#: migrations/0001_initial.py:98 models/pagemodel.py:88
+msgid "application"
+msgstr ""
+
+#: migrations/0001_initial.py:99 models/pagemodel.py:89
+msgid "application instance name"
+msgstr ""
+
+#: migrations/0001_initial.py:110 models/pagemodel.py:80
+msgid "site"
+msgstr ""
+
+#: migrations/0001_initial.py:132 models/permissionmodels.py:124
+#: templates/admin/cms/page/permissions.html:15
+msgid "Grant on"
+msgstr ""
+
+#: migrations/0001_initial.py:134 migrations/0002_auto_20140816_1918.py:135
+#: models/pagemodel.py:121 models/permissionmodels.py:125
+#: models/titlemodels.py:27 test_utils/project/sampleapp/ns_urls.py:10
+msgid "page"
+msgstr ""
+
+#: migrations/0002_auto_20140816_1918.py:56 models/placeholdermodel.py:26
+msgid "slot"
+msgstr ""
+
+#: migrations/0002_auto_20140816_1918.py:57 models/placeholdermodel.py:27
+msgid "width"
+msgstr ""
+
+#: migrations/0002_auto_20140816_1918.py:100 models/static_placeholder.py:29
+msgid "static placeholder name"
+msgstr ""
+
+#: migrations/0002_auto_20140816_1918.py:101 models/static_placeholder.py:32
+msgid "placeholder code"
+msgstr ""
+
+#: migrations/0002_auto_20140816_1918.py:103 models/static_placeholder.py:38
+msgid "creation_method"
+msgstr ""
+
+#: migrations/0002_auto_20140816_1918.py:104 models/static_placeholder.py:34
+msgid "placeholder content"
+msgstr ""
+
+#: migrations/0002_auto_20140816_1918.py:123
+#: migrations/0002_auto_20140816_1918.py:124
+#: migrations/0002_auto_20140816_1918.py:125 models/titlemodels.py:16
+#: models/titlemodels.py:17 models/titlemodels.py:19
+msgid "title"
+msgstr ""
+
+#: migrations/0002_auto_20140816_1918.py:126 models/titlemodels.py:21
+msgid "description"
+msgstr ""
+
+#: migrations/0002_auto_20140816_1918.py:127 models/titlemodels.py:23
+msgid "slug"
+msgstr ""
+
+#: migrations/0002_auto_20140816_1918.py:128 models/titlemodels.py:24
+msgid "Path"
+msgstr ""
+
+#: migrations/0002_auto_20140816_1918.py:129 models/titlemodels.py:25
+msgid "has url overwrite"
+msgstr ""
+
+#: migrations/0002_auto_20140816_1918.py:130 models/titlemodels.py:26
+msgid "redirect"
+msgstr ""
+
+#: migrations/0002_auto_20140816_1918.py:132 models/titlemodels.py:31
+msgid "is published"
+msgstr ""
+
+#: models/pagemodel.py:38
+msgid "for logged in users only"
+msgstr ""
+
+#: models/pagemodel.py:39
+msgid "for anonymous users only"
+msgstr ""
+
+#: models/pagemodel.py:48
+msgid "Inherit from parent page"
+msgstr ""
+
+#: models/pagemodel.py:49
+msgid "Deny"
+msgstr ""
+
+#: models/pagemodel.py:50
+msgid "Only this website"
+msgstr ""
+
+#: models/pagemodel.py:51
+msgid "Allow"
+msgstr ""
+
+#: models/pagemodel.py:63
+msgid ""
+"When the page should go live. Status must be \"Published\" for page to go "
+"live."
+msgstr ""
+
+#: models/pagemodel.py:65
+msgid "When to expire the page. Leave empty to never expire."
+msgstr ""
+
+#: models/pagemodel.py:73
+msgid "All ancestors will not be displayed in the navigation"
+msgstr ""
+
+#: models/pagemodel.py:75
+msgid ""
+"A unique identifier that is used with the page_url templatetag for linking "
+"to this page"
+msgstr ""
+
+#: models/pagemodel.py:78
+msgid "The template used to render the content."
+msgstr ""
+
+#: models/pagemodel.py:80
+msgid "The site the page is accessible at."
+msgstr ""
+
+#: models/pagemodel.py:86
+msgid "limit when this page is visible in the menu"
+msgstr ""
+
+#: models/pagemodel.py:122
+msgid "pages"
+msgstr ""
+
+#: models/pagemodel.py:840
+msgid "Empty"
+msgstr ""
+
+#: models/pagemodel.py:961
+msgid "default"
+msgstr ""
+
+#: models/permissionmodels.py:60
+msgid "Current page"
+msgstr ""
+
+#: models/permissionmodels.py:61
+msgid "Page children (immediate)"
+msgstr ""
+
+#: models/permissionmodels.py:62
+msgid "Page and children (immediate)"
+msgstr ""
+
+#: models/permissionmodels.py:63
+msgid "Page descendants"
+msgstr ""
+
+#: models/permissionmodels.py:64
+msgid "Page and descendants"
+msgstr ""
+
+#: models/permissionmodels.py:80
+msgid "on page level"
+msgstr ""
+
+#: models/permissionmodels.py:82
+msgid "frontend view restriction"
+msgstr ""
+
+#: models/permissionmodels.py:106
+msgid "can recover any deleted page"
+msgstr ""
+
+#: models/permissionmodels.py:107
+msgid "If none selected, user haves granted permissions to all sites."
+msgstr ""
+
+#: models/permissionmodels.py:112
+msgid "Page global permission"
+msgstr ""
+
+#: models/permissionmodels.py:113
+msgid "Pages global permissions"
+msgstr ""
+
+#: models/permissionmodels.py:130
+msgid "Page permission"
+msgstr ""
+
+#: models/permissionmodels.py:145
+msgid "User (page)"
+msgstr ""
+
+#: models/permissionmodels.py:146
+msgid "Users (page)"
+msgstr ""
+
+#: models/permissionmodels.py:156
+msgid "User group (page)"
+msgstr ""
+
+#: models/permissionmodels.py:157
+msgid "User groups (page)"
+msgstr ""
+
+#: models/pluginmodel.py:126
+msgid "<Empty>"
+msgstr ""
+
+#: models/settingmodels.py:13
+msgid "The language for the admin interface and toolbar"
+msgstr ""
+
+#: models/settingmodels.py:17
+msgid "user setting"
+msgstr ""
+
+#: models/settingmodels.py:18
+msgid "user settings"
+msgstr ""
+
+#: models/static_placeholder.py:25
+msgid "by template"
+msgstr ""
+
+#: models/static_placeholder.py:26
+msgid "by code"
+msgstr ""
+
+#: models/static_placeholder.py:30
+msgid ""
+"Descriptive name to identify this static placeholder. Not displayed to users."
+msgstr ""
+
+#: models/static_placeholder.py:33
+msgid "To render the static placeholder in templates."
+msgstr ""
+
+#: models/static_placeholder.py:44
+msgid "static placeholder"
+msgstr ""
+
+#: models/static_placeholder.py:45
+msgid "static placeholders"
+msgstr ""
+
+#: models/static_placeholder.py:61
+msgid "A static placeholder with the same site and code already exists"
+msgstr ""
+
+#: models/titlemodels.py:18
+msgid "overwrite the title (html title tag)"
+msgstr ""
+
+#: models/titlemodels.py:20
+msgid "overwrite the title in the menu"
+msgstr ""
+
+#: models/titlemodels.py:22
+msgid "The text displayed in search engines."
+msgstr ""
+
+#: south_migrations/0071_mptt_to_mp.py:54
 #, python-format
 msgid "Path Overflow from: '%s'"
 msgstr ""
 
-#: migrations/0071_mptt_to_mp.py:104
+#: south_migrations/0071_mptt_to_mp.py:104
 msgid ""
 "The new node is too deep in the tree, try increasing the path.max_length "
 "property and UPDATE your database"
 msgstr ""
 
-#: migrations_django/0001_initial.py:26 migrations_django/0001_initial.py:60
-#: migrations_django/0001_initial.py:83 migrations_django/0001_initial.py:123
-#: migrations_django/0002_auto_20140816_1918.py:55
-#: migrations_django/0002_auto_20140816_1918.py:99
-#: migrations_django/0002_auto_20140816_1918.py:121
-#: migrations_django/0002_auto_20140816_1918.py:149
-msgid "ID"
-msgstr ""
-
-#: migrations_django/0001_initial.py:27 models/pluginmodel.py:77
-msgid "position"
-msgstr ""
-
-#: migrations_django/0001_initial.py:28
-#: migrations_django/0002_auto_20140816_1918.py:122 models/pluginmodel.py:78
-#: models/titlemodels.py:15
-msgid "language"
-msgstr ""
-
-#: migrations_django/0001_initial.py:29 models/pluginmodel.py:79
-msgid "plugin_name"
-msgstr "plugin name"
-
-#: migrations_django/0001_initial.py:30
-#: migrations_django/0002_auto_20140816_1918.py:131 models/pluginmodel.py:80
-#: models/titlemodels.py:28
-msgid "creation date"
-msgstr ""
-
-#: migrations_django/0001_initial.py:61 migrations_django/0001_initial.py:124
-#: models/permissionmodels.py:75
-msgid "can edit"
-msgstr ""
-
-#: migrations_django/0001_initial.py:62 migrations_django/0001_initial.py:125
-#: models/permissionmodels.py:76
-msgid "can add"
-msgstr ""
-
-#: migrations_django/0001_initial.py:63 migrations_django/0001_initial.py:126
-#: models/permissionmodels.py:77
-msgid "can delete"
-msgstr ""
-
-#: migrations_django/0001_initial.py:64 migrations_django/0001_initial.py:127
-#: models/permissionmodels.py:78
-msgid "can change advanced settings"
-msgstr ""
-
-#: migrations_django/0001_initial.py:65 migrations_django/0001_initial.py:128
-#: models/permissionmodels.py:79
-msgid "can publish"
-msgstr ""
-
-#: migrations_django/0001_initial.py:66 migrations_django/0001_initial.py:129
-#: models/permissionmodels.py:80
-msgid "can change permissions"
-msgstr ""
-
-#: migrations_django/0001_initial.py:67 migrations_django/0001_initial.py:130
-#: models/permissionmodels.py:81
-msgid "can move"
-msgstr ""
-
-#: migrations_django/0001_initial.py:68 migrations_django/0001_initial.py:131
-#: models/permissionmodels.py:82
-msgid "view restricted"
-msgstr ""
-
-#: migrations_django/0001_initial.py:69 models/permissionmodels.py:106
-msgid "can recover pages"
-msgstr ""
-
-#: migrations_django/0001_initial.py:70 migrations_django/0001_initial.py:133
-#: models/permissionmodels.py:72
-msgid "group"
-msgstr ""
-
-#: migrations_django/0001_initial.py:71 models/permissionmodels.py:107
-msgid "sites"
-msgstr ""
-
-#: migrations_django/0001_initial.py:84 models/pagemodel.py:56
-msgid "created by"
-msgstr ""
-
-#: migrations_django/0001_initial.py:85 models/pagemodel.py:57
-msgid "changed by"
-msgstr ""
-
-#: migrations_django/0001_initial.py:88 models/pagemodel.py:62
-#: templates/admin/cms/page/tree/menu_item.html:73
-msgid "publication date"
-msgstr ""
-
-#: migrations_django/0001_initial.py:89 models/pagemodel.py:64
-#: templates/admin/cms/page/tree/menu_item.html:74
-msgid "publication end date"
-msgstr ""
-
-#: migrations_django/0001_initial.py:90 models/pagemodel.py:71
-msgid "in navigation"
-msgstr ""
-
-#: migrations_django/0001_initial.py:91 models/pagemodel.py:72
-msgid "soft root"
-msgstr ""
-
-#: migrations_django/0001_initial.py:92 models/pagemodel.py:74
-msgid "id"
-msgstr ""
-
-#: migrations_django/0001_initial.py:93 models/pagemodel.py:76
-msgid "attached menu"
-msgstr ""
-
-#: migrations_django/0001_initial.py:94 models/pagemodel.py:77
-#: templates/admin/cms/page/tree/menu_item.html:77
-msgid "template"
-msgstr ""
-
-#: migrations_django/0001_initial.py:95 models/pagemodel.py:83
-msgid "login required"
-msgstr ""
-
-#: migrations_django/0001_initial.py:96 models/pagemodel.py:84
-msgid "menu visibility"
-msgstr ""
-
-#: migrations_django/0001_initial.py:98 models/pagemodel.py:88
-msgid "application"
-msgstr ""
-
-#: migrations_django/0001_initial.py:99 models/pagemodel.py:89
-msgid "application instance name"
-msgstr ""
-
-#: migrations_django/0001_initial.py:110 models/pagemodel.py:80
-msgid "site"
-msgstr ""
-
-#: migrations_django/0001_initial.py:132 models/permissionmodels.py:124
-#: templates/admin/cms/page/permissions.html:15
-msgid "Grant on"
-msgstr ""
-
-#: migrations_django/0001_initial.py:134
-#: migrations_django/0002_auto_20140816_1918.py:135 models/pagemodel.py:121
-#: models/permissionmodels.py:125 models/titlemodels.py:27
-#: test_utils/project/sampleapp/ns_urls.py:10
-msgid "page"
-msgstr ""
-
-#: migrations_django/0002_auto_20140816_1918.py:56
-#: models/placeholdermodel.py:26
-msgid "slot"
-msgstr ""
-
-#: migrations_django/0002_auto_20140816_1918.py:57
-#: models/placeholdermodel.py:27
-msgid "width"
-msgstr ""
-
-#: migrations_django/0002_auto_20140816_1918.py:100
-#: models/static_placeholder.py:29
-msgid "static placeholder name"
-msgstr ""
-
-#: migrations_django/0002_auto_20140816_1918.py:101
-#: models/static_placeholder.py:32
-msgid "placeholder code"
-msgstr ""
-
-#: migrations_django/0002_auto_20140816_1918.py:103
-#: models/static_placeholder.py:38
-msgid "creation_method"
-msgstr ""
-
-#: migrations_django/0002_auto_20140816_1918.py:104
-#: models/static_placeholder.py:34
-msgid "placeholder content"
-msgstr ""
-
-#: migrations_django/0002_auto_20140816_1918.py:123
-#: migrations_django/0002_auto_20140816_1918.py:124
-#: migrations_django/0002_auto_20140816_1918.py:125 models/titlemodels.py:16
-#: models/titlemodels.py:17 models/titlemodels.py:19
-msgid "title"
-msgstr ""
-
-#: migrations_django/0002_auto_20140816_1918.py:126 models/titlemodels.py:21
-msgid "description"
-msgstr ""
-
-#: migrations_django/0002_auto_20140816_1918.py:127 models/titlemodels.py:23
-msgid "slug"
-msgstr ""
-
-#: migrations_django/0002_auto_20140816_1918.py:128 models/titlemodels.py:24
-msgid "Path"
-msgstr ""
-
-#: migrations_django/0002_auto_20140816_1918.py:129 models/titlemodels.py:25
-msgid "has url overwrite"
-msgstr "has URL overwrite"
-
-#: migrations_django/0002_auto_20140816_1918.py:130 models/titlemodels.py:26
-msgid "redirect"
-msgstr ""
-
-#: migrations_django/0002_auto_20140816_1918.py:132 models/titlemodels.py:31
-msgid "is published"
-msgstr ""
-
-#: migrations_django/0001_initial.py:26 migrations_django/0001_initial.py:60
-#: migrations_django/0001_initial.py:83 migrations_django/0001_initial.py:123
-#: migrations_django/0002_auto_20140816_1918.py:55
-#: migrations_django/0002_auto_20140816_1918.py:99
-#: migrations_django/0002_auto_20140816_1918.py:121
-#: migrations_django/0002_auto_20140816_1918.py:149
-msgid "ID"
-msgstr ""
-
-#: migrations_django/0001_initial.py:27 models/pluginmodel.py:75
-msgid "position"
-msgstr ""
-
-#: migrations_django/0001_initial.py:28
-#: migrations_django/0002_auto_20140816_1918.py:122 models/pluginmodel.py:76
-#: models/titlemodels.py:15
-msgid "language"
-msgstr ""
-
-#: migrations_django/0001_initial.py:29 models/pluginmodel.py:77
-msgid "plugin_name"
-msgstr "plugin name"
-
-#: migrations_django/0001_initial.py:30
-#: migrations_django/0002_auto_20140816_1918.py:131 models/pluginmodel.py:78
-#: models/titlemodels.py:28
-msgid "creation date"
-msgstr ""
-
-#: migrations_django/0001_initial.py:61 migrations_django/0001_initial.py:124
-#: models/permissionmodels.py:75
-msgid "can edit"
-msgstr ""
-
-#: migrations_django/0001_initial.py:62 migrations_django/0001_initial.py:125
-#: models/permissionmodels.py:76
-msgid "can add"
-msgstr ""
-
-<<<<<<< HEAD
-#: models/pagemodel.py:63
-msgid ""
-"When the page should go live. Status must be \"Published\" for page to go "
-"live."
-msgstr ""
-
-#: models/pagemodel.py:65
-msgid "When to expire the page. Leave empty to never expire."
-msgstr ""
-
-#: models/pagemodel.py:73
-msgid "All ancestors will not be displayed in the navigation"
-msgstr ""
-
-#: models/pagemodel.py:75
-msgid ""
-"A unique identifier that is used with the page_url templatetag for linking "
-"to this page"
-msgstr ""
-
-#: models/pagemodel.py:78
-msgid "The template used to render the content."
-=======
-#: migrations_django/0001_initial.py:63 migrations_django/0001_initial.py:126
-#: models/permissionmodels.py:77
-msgid "can delete"
-msgstr ""
-
-#: migrations_django/0001_initial.py:64 migrations_django/0001_initial.py:127
-#: models/permissionmodels.py:78
-msgid "can change advanced settings"
-msgstr ""
-
-#: migrations_django/0001_initial.py:65 migrations_django/0001_initial.py:128
-#: models/permissionmodels.py:79
-msgid "can publish"
-msgstr ""
-
-#: migrations_django/0001_initial.py:66 migrations_django/0001_initial.py:129
-#: models/permissionmodels.py:80
-msgid "can change permissions"
-msgstr ""
-
-#: migrations_django/0001_initial.py:67 migrations_django/0001_initial.py:130
-#: models/permissionmodels.py:81
-msgid "can move"
-msgstr ""
-
-#: migrations_django/0001_initial.py:68 migrations_django/0001_initial.py:131
-#: models/permissionmodels.py:82
-msgid "view restricted"
-msgstr ""
-
-#: migrations_django/0001_initial.py:69 models/permissionmodels.py:106
-msgid "can recover pages"
-msgstr ""
-
-#: migrations_django/0001_initial.py:70 migrations_django/0001_initial.py:133
-#: models/permissionmodels.py:72
-msgid "group"
-msgstr ""
-
-#: migrations_django/0001_initial.py:71 models/permissionmodels.py:107
-msgid "sites"
-msgstr ""
-
-#: migrations_django/0001_initial.py:84 models/pagemodel.py:56
-msgid "created by"
-msgstr ""
-
-#: migrations_django/0001_initial.py:85 models/pagemodel.py:57
-msgid "changed by"
-msgstr ""
-
-#: migrations_django/0001_initial.py:88 models/pagemodel.py:62
-#: templates/admin/cms/page/tree/menu_item.html:73
-msgid "publication date"
-msgstr ""
-
-#: migrations_django/0001_initial.py:89 models/pagemodel.py:64
-#: templates/admin/cms/page/tree/menu_item.html:74
-msgid "publication end date"
-msgstr ""
-
-#: migrations_django/0001_initial.py:90 models/pagemodel.py:71
-msgid "in navigation"
->>>>>>> e7829a9e
-msgstr ""
-
-#: migrations_django/0001_initial.py:91 models/pagemodel.py:72
-msgid "soft root"
-msgstr ""
-
-<<<<<<< HEAD
-#: models/pagemodel.py:86
-msgid "limit when this page is visible in the menu"
-msgstr ""
-
-#: models/pagemodel.py:122
-msgid "pages"
-msgstr ""
-
-#: models/pagemodel.py:840
-msgid "Empty"
-msgstr ""
-
-#: models/pagemodel.py:961
-msgid "default"
-=======
-#: migrations_django/0001_initial.py:92 models/pagemodel.py:74
-msgid "id"
-msgstr ""
-
-#: migrations_django/0001_initial.py:93 models/pagemodel.py:76
-msgid "attached menu"
-msgstr ""
-
-#: migrations_django/0001_initial.py:94 models/pagemodel.py:77
-#: templates/admin/cms/page/tree/menu_item.html:77
-msgid "template"
-msgstr ""
-
-#: migrations_django/0001_initial.py:95 models/pagemodel.py:83
-msgid "login required"
-msgstr ""
-
-#: migrations_django/0001_initial.py:96 models/pagemodel.py:84
-msgid "menu visibility"
-msgstr ""
-
-#: migrations_django/0001_initial.py:98 models/pagemodel.py:88
-msgid "application"
-msgstr ""
-
-#: migrations_django/0001_initial.py:99 models/pagemodel.py:89
-msgid "application instance name"
-msgstr ""
-
-#: migrations_django/0001_initial.py:110 models/pagemodel.py:80
-msgid "site"
-msgstr ""
-
-#: migrations_django/0001_initial.py:132 models/permissionmodels.py:124
-#: templates/admin/cms/page/permissions.html:15
-msgid "Grant on"
-msgstr ""
-
-#: migrations_django/0001_initial.py:134
-#: migrations_django/0002_auto_20140816_1918.py:135 models/pagemodel.py:125
-#: models/permissionmodels.py:125 models/titlemodels.py:27
-#: test_utils/project/sampleapp/ns_urls.py:10
-msgid "page"
-msgstr ""
-
-#: migrations_django/0002_auto_20140816_1918.py:56
-#: models/placeholdermodel.py:26
-msgid "slot"
-msgstr ""
-
-#: migrations_django/0002_auto_20140816_1918.py:57
-#: models/placeholdermodel.py:27
-msgid "width"
-msgstr ""
-
-#: migrations_django/0002_auto_20140816_1918.py:100
-#: models/static_placeholder.py:29
-msgid "static placeholder name"
->>>>>>> e7829a9e
-msgstr ""
-
-#: migrations_django/0002_auto_20140816_1918.py:101
-#: models/static_placeholder.py:32
-msgid "placeholder code"
-msgstr ""
-
-#: migrations_django/0002_auto_20140816_1918.py:103
-#: models/static_placeholder.py:38
-msgid "creation_method"
-msgstr ""
-
-#: migrations_django/0002_auto_20140816_1918.py:104
-#: models/static_placeholder.py:34
-msgid "placeholder content"
-msgstr ""
-
-#: migrations_django/0002_auto_20140816_1918.py:123
-#: migrations_django/0002_auto_20140816_1918.py:124
-#: migrations_django/0002_auto_20140816_1918.py:125 models/titlemodels.py:16
-#: models/titlemodels.py:17 models/titlemodels.py:19
-msgid "title"
-msgstr ""
-
-#: migrations_django/0002_auto_20140816_1918.py:126 models/titlemodels.py:21
-msgid "description"
-msgstr ""
-
-<<<<<<< HEAD
-#: models/permissionmodels.py:80
-msgid "on page level"
-msgstr ""
-
-#: models/permissionmodels.py:82
-msgid "frontend view restriction"
-msgstr ""
-
-=======
-#: migrations_django/0002_auto_20140816_1918.py:127 models/titlemodels.py:23
-msgid "slug"
-msgstr ""
-
-#: migrations_django/0002_auto_20140816_1918.py:128 models/titlemodels.py:24
-msgid "Path"
-msgstr ""
-
-#: migrations_django/0002_auto_20140816_1918.py:129 models/titlemodels.py:25
-msgid "has url overwrite"
-msgstr "has URL overwrite"
-
-#: migrations_django/0002_auto_20140816_1918.py:130 models/titlemodels.py:26
-msgid "redirect"
-msgstr ""
-
-#: migrations_django/0002_auto_20140816_1918.py:132 models/titlemodels.py:31
-msgid "is published"
-msgstr ""
-
-#: models/pagemodel.py:38
-msgid "for logged in users only"
-msgstr ""
-
-#: models/pagemodel.py:39
-msgid "for anonymous users only"
-msgstr ""
-
-#: models/pagemodel.py:48
-msgid "Inherit from parent page"
-msgstr ""
-
-#: models/pagemodel.py:49
-msgid "Deny"
-msgstr ""
-
-#: models/pagemodel.py:50
-msgid "Only this website"
-msgstr ""
-
-#: models/pagemodel.py:51
-msgid "Allow"
-msgstr ""
-
-#: models/pagemodel.py:63
-msgid ""
-"When the page should go live. Status must be \"Published\" for page to go "
-"live."
-msgstr ""
-
-#: models/pagemodel.py:65
-msgid "When to expire the page. Leave empty to never expire."
-msgstr ""
-
-#: models/pagemodel.py:73
-msgid "All ancestors will not be displayed in the navigation"
-msgstr ""
-
-#: models/pagemodel.py:75
-msgid ""
-"A unique identifier that is used with the page_url templatetag for linking "
-"to this page"
-msgstr ""
-
-#: models/pagemodel.py:78
-msgid "The template used to render the content."
-msgstr ""
-
-#: models/pagemodel.py:80
-msgid "The site the page is accessible at."
-msgstr ""
-
-#: models/pagemodel.py:86
-msgid "limit when this page is visible in the menu"
-msgstr ""
-
-#: models/pagemodel.py:126
-msgid "pages"
-msgstr ""
-
-#: models/pagemodel.py:823
-msgid "Empty"
-msgstr ""
-
-#: models/pagemodel.py:944
-msgid "default"
-msgstr ""
-
-#: models/permissionmodels.py:60
-msgid "Current page"
-msgstr ""
-
-#: models/permissionmodels.py:61
-msgid "Page children (immediate)"
-msgstr ""
-
-#: models/permissionmodels.py:62
-msgid "Page and children (immediate)"
-msgstr ""
-
-#: models/permissionmodels.py:63
-msgid "Page descendants"
-msgstr ""
-
-#: models/permissionmodels.py:64
-msgid "Page and descendants"
-msgstr ""
-
-#: models/permissionmodels.py:80
-msgid "on page level"
-msgstr ""
-
-#: models/permissionmodels.py:82
-msgid "frontend view restriction"
-msgstr ""
-
->>>>>>> e7829a9e
-#: models/permissionmodels.py:106
-msgid "can recover any deleted page"
-msgstr ""
-
-#: models/permissionmodels.py:107
-msgid "If none selected, user haves granted permissions to all sites."
-msgstr ""
-
-#: models/permissionmodels.py:112
-msgid "Page global permission"
-msgstr ""
-
-#: models/permissionmodels.py:113
-msgid "Pages global permissions"
-msgstr ""
-
-#: models/permissionmodels.py:130
-msgid "Page permission"
-msgstr ""
-
-#: models/permissionmodels.py:145
-msgid "User (page)"
-msgstr ""
-
-#: models/permissionmodels.py:146
-msgid "Users (page)"
-msgstr ""
-
-#: models/permissionmodels.py:156
-msgid "User group (page)"
-msgstr ""
-
-#: models/permissionmodels.py:157
-msgid "User groups (page)"
-msgstr ""
-
-<<<<<<< HEAD
-#: models/pluginmodel.py:126
-=======
-#: models/pluginmodel.py:139
->>>>>>> e7829a9e
-msgid "<Empty>"
-msgstr ""
-
-#: models/settingmodels.py:13
-msgid "The language for the admin interface and toolbar"
-msgstr ""
-
-#: models/settingmodels.py:17
-msgid "user setting"
-msgstr ""
-
-#: models/settingmodels.py:18
-msgid "user settings"
-msgstr ""
-
-#: models/static_placeholder.py:25
-msgid "by template"
-msgstr ""
-
-#: models/static_placeholder.py:26
-msgid "by code"
-msgstr ""
-
-#: models/static_placeholder.py:30
-msgid ""
-"Descriptive name to identify this static placeholder. Not displayed to users."
-msgstr ""
-
-#: models/static_placeholder.py:33
-msgid "To render the static placeholder in templates."
-msgstr ""
-
-#: models/static_placeholder.py:44
-msgid "static placeholder"
-msgstr ""
-
-#: models/static_placeholder.py:45
-msgid "static placeholders"
-msgstr ""
-
-#: models/static_placeholder.py:61
-msgid "A static placeholder with the same site and code already exists"
-msgstr ""
-
-#: models/titlemodels.py:18
-msgid "overwrite the title (html title tag)"
-msgstr ""
-
-#: models/titlemodels.py:20
-msgid "overwrite the title in the menu"
-msgstr ""
-
-#: models/titlemodels.py:22
-msgid "The text displayed in search engines."
-msgstr ""
-
-<<<<<<< HEAD
-#: plugin_base.py:83
-msgid "Advanced options"
-msgstr ""
-
-#: plugin_base.py:100
-msgid "Generic"
-msgstr ""
-
-#: plugin_base.py:280
-msgid "There are no further settings for this plugin. Please press save."
-msgstr ""
-
-=======
->>>>>>> e7829a9e
 #: templates/admin/cms/extensions/change_form.html:5
 #: templates/admin/cms/page/change_form.html:74
 #: templates/admin/cms/page/submit_row.html:4
@@ -1548,6 +1118,71 @@
 msgid "Save and continue editing"
 msgstr ""
 
+#: templates/admin/cms/page/permissions.html:6
+msgid "User"
+msgstr ""
+
+#: templates/admin/cms/page/permissions.html:7
+msgid "Group"
+msgstr ""
+
+#: templates/admin/cms/page/permissions.html:8
+msgid "Can edit"
+msgstr ""
+
+#: templates/admin/cms/page/permissions.html:9
+msgid "Can add"
+msgstr ""
+
+#: templates/admin/cms/page/permissions.html:10
+msgid "Can delete"
+msgstr ""
+
+#: templates/admin/cms/page/permissions.html:11
+msgid "Can publish"
+msgstr ""
+
+#: templates/admin/cms/page/permissions.html:12
+msgid "Can change permissions"
+msgstr ""
+
+#: templates/admin/cms/page/permissions.html:13
+msgid "Can move"
+msgstr ""
+
+#: templates/admin/cms/page/permissions.html:14
+msgid "Can view"
+msgstr ""
+
+#: templates/admin/cms/page/permissions.html:22
+#: templates/admin/cms/page/permissions.html:23
+msgid "(global)"
+msgstr ""
+
+#: templates/admin/cms/page/permissions.html:27
+msgid "(current)"
+msgstr ""
+
+#: templates/admin/cms/page/permissions.html:44
+msgid "All"
+msgstr ""
+
+#: templates/admin/cms/page/permissions.html:52
+msgid "Page doesn't inherit any permissions."
+msgstr ""
+
+#: templates/admin/cms/page/submit_row.html:8
+msgid "Basic Settings"
+msgstr ""
+
+#: templates/admin/cms/page/submit_row.html:12
+msgid "Save as new"
+msgstr ""
+
+#: templates/admin/cms/page/submit_row.html:13
+msgid "Save and add another"
+msgstr ""
+
 #: templates/admin/cms/page/history/recover_header.html:12
 #: templates/admin/cms/page/history/revision_header.html:6
 #: templates/admin/cms/page/tree/base.html:9
@@ -1573,75 +1208,10 @@
 msgid "Press the save button below to revert to this version of the object."
 msgstr ""
 
-#: templates/admin/cms/page/permissions.html:6
-msgid "User"
-msgstr ""
-
-#: templates/admin/cms/page/permissions.html:7
-msgid "Group"
-msgstr ""
-
-#: templates/admin/cms/page/permissions.html:8
-msgid "Can edit"
-msgstr ""
-
-#: templates/admin/cms/page/permissions.html:9
-msgid "Can add"
-msgstr ""
-
-#: templates/admin/cms/page/permissions.html:10
-msgid "Can delete"
-msgstr ""
-
-#: templates/admin/cms/page/permissions.html:11
-msgid "Can publish"
-msgstr ""
-
-#: templates/admin/cms/page/permissions.html:12
-msgid "Can change permissions"
-msgstr ""
-
-#: templates/admin/cms/page/permissions.html:13
-msgid "Can move"
-msgstr ""
-
-#: templates/admin/cms/page/permissions.html:14
-msgid "Can view"
-msgstr ""
-
-#: templates/admin/cms/page/permissions.html:22
-#: templates/admin/cms/page/permissions.html:23
-msgid "(global)"
-msgstr ""
-
-#: templates/admin/cms/page/permissions.html:27
-msgid "(current)"
-msgstr ""
-
-#: templates/admin/cms/page/permissions.html:44
-msgid "All"
-msgstr ""
-
-#: templates/admin/cms/page/permissions.html:52
-msgid "Page doesn't inherit any permissions."
-msgstr ""
-
 #: templates/admin/cms/page/plugin/error_form.html:4
 msgid "Edit model"
 msgstr ""
 
-#: templates/admin/cms/page/submit_row.html:8
-msgid "Basic Settings"
-msgstr ""
-
-#: templates/admin/cms/page/submit_row.html:12
-msgid "Save as new"
-msgstr ""
-
-#: templates/admin/cms/page/submit_row.html:13
-msgid "Save and add another"
-msgstr ""
-
 #: templates/admin/cms/page/tree/base.html:4
 msgid "List of pages"
 msgstr ""
@@ -1660,7 +1230,7 @@
 
 #: templates/admin/cms/page/tree/base.html:56
 msgid "An error occured. Please reload the page"
-msgstr "An error occurred. Please reload the page"
+msgstr ""
 
 #: templates/admin/cms/page/tree/base.html:57
 #, python-format
@@ -1770,14 +1340,12 @@
 msgstr ""
 
 #: templates/admin/cms/page/tree/menu_item.html:33
-#, fuzzy
 msgid "Unpublish"
-msgstr "unpublish request"
+msgstr ""
 
 #: templates/admin/cms/page/tree/menu_item.html:34
-#, fuzzy
 msgid "Publish"
-msgstr "publish request"
+msgstr ""
 
 #: templates/admin/cms/page/tree/menu_item.html:42
 msgid "in menu"
@@ -1836,9 +1404,8 @@
 msgstr ""
 
 #: templates/admin/cms/page/tree/menu_item.html:76
-#, fuzzy
 msgid "last change by"
-msgstr "publish request"
+msgstr ""
 
 #: templates/cms/toolbar/clipboard.html:24
 msgid "Empty Clipboard"
@@ -1881,17 +1448,71 @@
 msgid "Scroll for more"
 msgstr ""
 
+#: templates/cms/toolbar/toolbar.html:8
+msgid "Double-click to edit"
+msgstr ""
+
+#: templates/cms/toolbar/toolbar.html:33
 #: templates/cms/toolbar/items/live_draft.html:4
-#: templates/cms/toolbar/toolbar.html:33
 msgid "Live"
 msgstr ""
 
+#: templates/cms/toolbar/toolbar.html:34
 #: templates/cms/toolbar/items/live_draft.html:5
-#: templates/cms/toolbar/toolbar.html:34
 msgid "Draft"
 msgstr ""
 
-#: templates/cms/toolbar/items/login.html:5 toolbar/toolbar.py:22
+#: templates/cms/toolbar/toolbar.html:41
+msgid "Toggle toolbar"
+msgstr ""
+
+#: templates/cms/toolbar/toolbar.html:83
+msgid "Start"
+msgstr ""
+
+#: templates/cms/toolbar/toolbar.html:118
+msgid "This page has no preview!"
+msgstr ""
+
+#: templates/cms/toolbar/toolbar.html:119
+msgid "It is being redirected to:"
+msgstr ""
+
+#: templates/cms/toolbar/toolbar_javascript.html:41
+#, python-format
+msgid "Development version using django CMS %(cms_version)s"
+msgstr ""
+
+#: templates/cms/toolbar/toolbar_javascript.html:42
+msgid "Cancel"
+msgstr ""
+
+#: templates/cms/toolbar/toolbar_javascript.html:43
+msgid "The following error occured:"
+msgstr ""
+
+#: templates/cms/toolbar/toolbar_javascript.html:44
+msgid "Action successfull... reloading."
+msgstr ""
+
+#: templates/cms/toolbar/toolbar_javascript.html:45
+msgid "Are you sure you want to delete this plugin?"
+msgstr ""
+
+#: templates/cms/toolbar/toolbar_javascript.html:46
+msgid "Are you sure you want to publish this page?"
+msgstr ""
+
+#: templates/cms/toolbar/toolbar_javascript.html:64
+msgid ""
+"<strong>Login failed.</strong> Please check your credentials and try again."
+msgstr ""
+
+#: templates/cms/toolbar/toolbar_javascript.html:65
+msgid "This page has unpublished changes."
+msgstr ""
+
+#: templates/cms/toolbar/items/login.html:5 toolbar/toolbar.py:23
 msgid "Username"
 msgstr ""
 
@@ -1899,89 +1520,21 @@
 msgid "Password"
 msgstr ""
 
-#: templates/cms/toolbar/toolbar.html:8
-msgid "Double-click to edit"
-msgstr ""
-
-#: templates/cms/toolbar/toolbar.html:41
-msgid "Toggle toolbar"
-msgstr ""
-
-#: templates/cms/toolbar/toolbar.html:83
-msgid "Start"
-msgstr ""
-
-#: templates/cms/toolbar/toolbar.html:118
-msgid "This page has no preview!"
-msgstr ""
-
-#: templates/cms/toolbar/toolbar.html:119
-msgid "It is being redirected to:"
-msgstr ""
-
-#: templates/cms/toolbar/toolbar_javascript.html:41
-#, python-format
-msgid "Development version using django CMS %(cms_version)s"
-msgstr ""
-
-#: templates/cms/toolbar/toolbar_javascript.html:42
-msgid "Cancel"
-msgstr ""
-
-#: templates/cms/toolbar/toolbar_javascript.html:43
-msgid "The following error occured:"
-msgstr ""
-
-#: templates/cms/toolbar/toolbar_javascript.html:44
-msgid "Action successfull... reloading."
-msgstr ""
-
-#: templates/cms/toolbar/toolbar_javascript.html:45
-msgid "Are you sure you want to delete this plugin?"
-msgstr ""
-
-#: templates/cms/toolbar/toolbar_javascript.html:46
-msgid "Are you sure you want to publish this page?"
-msgstr ""
-
-#: templates/cms/toolbar/toolbar_javascript.html:64
-msgid ""
-"<strong>Login failed.</strong> Please check your credentials and try again."
-msgstr ""
-
-#: templates/cms/toolbar/toolbar_javascript.html:65
-msgid "This page has unpublished changes."
-msgstr ""
-
-<<<<<<< HEAD
-=======
-#: templates/cms/toolbar/items/login.html:5 toolbar/toolbar.py:23
-msgid "Username"
-msgstr ""
-
-#: templates/cms/toolbar/items/login.html:6
-msgid "Password"
-msgstr ""
-
->>>>>>> e7829a9e
 #: templatetags/cms_admin.py:68
-#, fuzzy
 msgid "unpublished changes"
-msgstr "publish request"
+msgstr ""
 
 #: templatetags/cms_admin.py:71
 msgid "published"
 msgstr ""
 
 #: templatetags/cms_admin.py:80
-#, fuzzy
 msgid "unpublished parent"
-msgstr "unpublish request"
+msgstr ""
 
 #: templatetags/cms_admin.py:83
-#, fuzzy
 msgid "unpublished"
-msgstr "unpublish request"
+msgstr ""
 
 #: templatetags/cms_admin.py:86
 msgid "no content"
@@ -2039,37 +1592,32 @@
 msgstr ""
 
 #: test_utils/cli.py:218
-#, fuzzy
 msgid "sidebar column"
-msgstr "background color"
+msgstr ""
 
 #: test_utils/cli.py:223
-#, fuzzy
 msgid "left column"
-msgstr "background color"
+msgstr ""
 
 #: test_utils/cli.py:228
 msgid "Add a link"
 msgstr ""
 
 #: test_utils/cli.py:234
-#, fuzzy
 msgid "right column"
-msgstr "background color"
+msgstr ""
 
 #: test_utils/project/custom_templates/__init__.py:4
 #: test_utils/project/templates/inner_dir/custom_templates/__init__.py:4
 #: test_utils/project/templates/inner_dir/custom_templates_2/__init__.py:4
-#, fuzzy
 msgid "Two columns"
-msgstr "background color"
+msgstr ""
 
 #: test_utils/project/custom_templates/__init__.py:5
 #: test_utils/project/templates/inner_dir/custom_templates/__init__.py:5
 #: test_utils/project/templates/inner_dir/custom_templates_2/__init__.py:5
-#, fuzzy
 msgid "Three columns"
-msgstr "background color"
+msgstr ""
 
 #: test_utils/project/customuserapp/models.py:39
 msgid "username"
@@ -2239,59 +1787,4 @@
 msgid ""
 "This placeholder already has the maximum number (%(limit)s) of allowed "
 "%(plugin_name)s plugins."
-msgstr ""
-
-#~ msgid "No Plugin selected. Selected one on the left side"
-#~ msgstr "No Plugin selected. Select one on the left side"
-
-#~ msgid "Inherit the template of the nearest ancestor"
-#~ msgstr "Inherit from the parent page"
-
-#, fuzzy
-#~ msgid "Email"
-#~ msgstr "email address"
-
-#, fuzzy
-#~ msgid "last name"
-#~ msgstr "publish request"
-
-#, fuzzy
-#~ msgid "Use latitude & longitude to fine tune the map position."
-#~ msgstr "Use latitude & longitude to fine tune the map position."
-
-#~ msgid "An email adress has priority over a text link."
-#~ msgstr "An email address has priority over a text link."
-
-#~ msgid ""
-#~ "Page <a href=\"%(admin_url)s\">%(page)s</a> may require approvement by "
-#~ "you."
-#~ msgstr ""
-#~ "Page <a href=\"%(admin_url)s\">%(page)s</a> may require approval by you."
-
-#~ msgid "move req."
-#~ msgstr "move request"
-
-#~ msgid "url overwrite"
-#~ msgstr "URL overwrite"
-
-#~ msgid "req. app."
-#~ msgstr "approval required"
-
-#~ msgid "(requires approvement at %(moderation_level)s level)"
-#~ msgstr "(requires approval at %(moderation_level)s level)"
-
-#~ msgid "Request approvemet"
-#~ msgstr "Request approval"
-
-#~ msgid "CMS - Page %s requires approvement."
-#~ msgstr "CMS - Page %s requires approval."
-
-#, fuzzy
-#~ msgid "move"
-#~ msgstr "move request"
-
-#~ msgid "fgcolor"
-#~ msgstr "foreground color"
-
-#~ msgid "Wanted language has not been translated yet."
-#~ msgstr "Requested language has not been translated yet."+msgstr ""