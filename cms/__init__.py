<<<<<<< HEAD
VERSION = (2, 1, 0, 'alpha')
__version__ = '.'.join(map(str, VERSION))
=======
VERSION = (2, 0, 2, 'final')
if VERSION[-1] != "final":
    __version__ = '.'.join(map(str, VERSION))
else:
    __version__ = '.'.join(map(str, VERSION[:-1]))
>>>>>>> c0288a17

# patch settings 
try:
    from conf import patch_settings
    from django.conf import settings
    patch_settings()
except ImportError:
    """
    This exception means that either the application is being built, or is
    otherwise installed improperly. Both make running patch_settings
    irrelevant.
    """
    pass
<|MERGE_RESOLUTION|>--- conflicted
+++ resolved
@@ -1,13 +1,9 @@
-<<<<<<< HEAD
 VERSION = (2, 1, 0, 'alpha')
-__version__ = '.'.join(map(str, VERSION))
-=======
-VERSION = (2, 0, 2, 'final')
 if VERSION[-1] != "final":
     __version__ = '.'.join(map(str, VERSION))
 else:
     __version__ = '.'.join(map(str, VERSION[:-1]))
->>>>>>> c0288a17
+
 
 # patch settings 
 try:
