--- conflicted
+++ resolved
@@ -58,11 +58,11 @@
         #modify filters if we don't start from the root
         root_page = None
         if root_id:
-<<<<<<< HEAD
+#<<<<<<< HEAD:cms/templatetags/cms_tags.py
             root_page = PageModel.objects.get(reverse_id=root_id)
-=======
-            root_page = Page.objects.get(reverse_id=root_id)
->>>>>>> cd815182
+#=======
+#            root_page = Page.objects.get(reverse_id=root_id)
+#>>>>>>> pattrunk/master:cms/templatetags/cms_tags.py
         else:
             if current_page and current_page.soft_root:
                 root_page = current_page
