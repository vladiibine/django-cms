from django import template
from django.core.cache import cache
from cms import settings
from cms.models import Page, Title, CMSPlugin
from cms.utils import get_language_from_request,\
    get_extended_navigation_nodes, find_children, cut_levels, find_selected
from django.core.mail import send_mail
from django.contrib.sites.models import Site
from django.utils.safestring import mark_safe
register = template.Library()


def show_menu(context, from_level=0, to_level=100, extra_inactive=0, extra_active=100, template="cms/menu.html", next_page=None):
    """
    render a nested list of all children of the pages
    from_level: is the start level
    to_level: is the max level rendered
    render_children: if set to True will render all not direct ascendants too
    """
    request = context['request']
    site = Site.objects.get_current()
    CMS_CONTENT_CACHE_DURATION = settings.CMS_CONTENT_CACHE_DURATION
    lang = get_language_from_request(request)
    current_page = request.current_page
   
    if not next_page: #new menu... get all the data so we can save a lot of queries
        ids = []
        children = []
        ancestors = []
        if current_page:
            alist = current_page.get_ancestors().values_list('id', 'soft_root')
        else:# maybe the active node is in an extender?
            alist = []
            extenders = Page.objects.published().filter(in_navigation=True, 
                                                        sites__domain=site.domain, 
                                                        level__lte=to_level)
            extenders = extenders.exclude(navigation_extenders__isnull=True).exclude( navigation_extenders__exact="")
            for ext in extenders:
                ext.childrens = []
                ext.ancestors_ascending = []
                get_extended_navigation_nodes(request, 100, [ext], ext.level, 100, 100, False, ext.navigation_extenders)
                if hasattr(ext, "ancestor"):
                    alist = list(ext.get_ancestors().values_list('id', 'soft_root'))
                    alist = [(ext.pk, ext.soft_root)] + alist
                    break
        soft_root_filter = {}
        #check the ancestors for softroots
        for p in alist:
            ancestors.append(p[0])
            if p[1]:
                soft_root = Page.objects.get(pk=p[0])
                soft_root_filter['lft__gte'] = soft_root.lft
                soft_root_filter['rght__lte'] = soft_root.rght
                soft_root_filter['tree_id'] = soft_root.tree_id
                from_level = soft_root.level
        if current_page and current_page.soft_root: 
            soft_root_filter['tree_id'] = current_page.tree_id
            soft_root_filter['lft__gte'] = current_page.lft
            soft_root_filter['rght__lte'] = current_page.rght
            from_level = current_page.level
        pages = Page.objects.published().filter(in_navigation=True, 
                                                sites__domain=site.domain, 
                                                level__lte=to_level, 
                                                **soft_root_filter).order_by('tree_id', 
                                                                             'parent', 
                                                                             'lft')
        pages = list(pages)
        all_pages = pages[:]
        last = None
        for page in pages:# build the tree
            if page.level >= from_level:
                ids.append(page.pk)
            if page.level == 0:
                page.ancestors_ascending = []
                children.append(page)
                if current_page and page.pk == current_page.pk and current_page.soft_root:
                    page.soft_root = False #ugly hack for the recursive function
                if current_page:
                    pk = current_page.pk
                else:
                    pk = -1
                find_children(page, pages, extra_inactive, extra_active, ancestors, pk, request=request, to_levels=to_level)
                if current_page and page.pk == current_page.pk and current_page.soft_root:
                    page.soft_root = True
        if from_level > 0:
            children = cut_levels(children, from_level)
        titles = list(Title.objects.filter(page__in=ids, language=lang))
        for page in all_pages:# add the title and slugs and some meta data
            for title in titles:
                if title.page_id == page.pk:
                    page.title_cache = title
                    #titles.remove(title)
            if page.pk in ancestors:
                page.ancestor = True
            if current_page and page.parent_id == current_page.parent_id and not page.pk == current_page.pk:
                page.sibling = True
    else:
        children = next_page.childrens
    context.update({'children':children,
                    'template':template,
                    'from_level':from_level,
                    'to_level':to_level,
                    'extra_inactive':extra_inactive,
                    'extra_active':extra_active})
    return context
show_menu = register.inclusion_tag('cms/dummy.html', takes_context=True)(show_menu)



def show_sub_menu(context, levels=100, template="cms/sub_menu.html"):
    """Get the root page of the current page and 
    render a nested list of all root's children pages"""
    request = context['request']
    lang = get_language_from_request(request)
    site = Site.objects.get_current()
    children = []
    page = request.current_page
    if page:
        root = page.get_root()
        pages = Page.objects.published().filter(in_navigation=True, 
                                                lft__gt=page.lft, 
                                                rght__lt=page.rght, 
                                                tree_id=page.tree_id, 
                                                level__lte=page.level+levels, 
                                                sites__domain=site.domain)
        ids = []
        pages = list(pages)
        all_pages = pages[:]
        page.ancestors_ascending = []
        for p in pages:
            p.descendant  = True
            ids.append(p.pk)
        page.selected = True
        find_children(page, pages, levels, levels, [], page.pk, request=request)
        children = page.childrens
        titles = Title.objects.filter(page__in=ids, language=lang)
        for p in all_pages:# add the title and slugs and some meta data
            for title in titles:
                if title.page_id == p.pk:
                    p.title_cache = title
        from_level = page.level
        to_level = page.level+levels
        extra_active = extra_inactive = levels
    else:
        extenders = Page.objects.published().filter(in_navigation=True, 
                                                    sites__domain=site.domain)
        extenders = extenders.exclude(navigation_extenders__isnull=True).exclude(navigation_extenders__exact="")
        children = []
        from_level = 0
        to_level = 0
        extra_active = 0
        extra_inactive = 0
        for ext in extenders:
            ext.childrens = []
            ext.ancestors_ascending = []
            nodes = get_extended_navigation_nodes(request, 100, [ext], ext.level, 100, levels, False, ext.navigation_extenders)
            if hasattr(ext, "ancestor"):
                selected = find_selected(nodes)
                if selected:
                    children = selected.childrens
                    from_level = selected.level
                    to_level =  from_level+levels
                    extra_active = extra_inactive = levels
    context.update({'children':children,
                    'template':template,
                    'from_level':from_level,
                    'to_level':to_level,
                    'extra_inactive':extra_inactive,
                    'extra_active':extra_active})
    return context
show_sub_menu = register.inclusion_tag('cms/dummy.html',
                                       takes_context=True)(show_sub_menu)
                                            

def show_breadcrumb(context, start_level=0, template="cms/breadcrumb.html"):
    request = context['request']
    page = request.current_page
    lang = get_language_from_request(request)
    if page:
        ancestors = list(page.get_ancestors())
        ancestors.append(page)
        ids = [page.pk]
        for anc in ancestors:
            ids.append(anc.pk)
        titles = Title.objects.filter(page__in=ids, language=lang)
        for anc in ancestors:
            for title in titles:
                if title.page_id == anc.pk:
                    anc.title_cache = title
        for title in titles:
            if title.page_id == page.pk:
                page.title_cache = title
    else:
        site = Site.objects.get_current()
        ancestors = []
        extenders = Page.objects.published().filter(in_navigation=True, 
                                                    sites__domain=site.domain)
        extenders = extenders.exclude(navigation_extenders__isnull=True).exclude(navigation_extenders__exact="")
        for ext in extenders:
            ext.childrens = []
            ext.ancestors_ascending = []
            nodes = get_extended_navigation_nodes(request, 100, [ext], ext.level, 100, 0, False, ext.navigation_extenders)
            if hasattr(ext, "ancestor"):
                selected = find_selected(nodes)
                if selected:
                    ancestors = list(ext.get_ancestors()) + [ext]
                    ids = []
                    for anc in ancestors:
                        ids.append(anc.pk)
                    titles = Title.objects.filter(page__in=ids, language=lang)
                    ancs = []
                    for anc in ancestors:
                        anc.ancestors_ascending = ancs[:]
                        ancs += [anc]
                        for title in titles:
                            if title.page_id == anc.pk:
                                anc.title_cache = title
                    ancestors = ancestors + selected.ancestors_ascending[1:] + [selected]
    context.update(locals())
    return context
show_breadcrumb = register.inclusion_tag('cms/dummy.html',
                                         takes_context=True)(show_breadcrumb)
                                         

def render_plugin(context, plugin_id):
    plugin = CMSPlugin.objects.get(pk=plugin_id)
    content = plugin.render(context)
    return  locals()
render_plugin = register.inclusion_tag('cms/plugin_base.html', takes_context=True)(render_plugin)

#def render_plugin_title(context, plugin_id):
    

def has_permission(page, request):
    return page.has_change_permission(request)
register.filter(has_permission)


def page_id_url(context, reverse_id, lang=None):
    """
    Show the url of a page with a reverse id in the right language
    This is mostly used if you want to have a static link in a template to a page
    """
    request = context.get('request', False)
    if not request:
        return {'content':''}
    if lang is None:
        lang = get_language_from_request(request)
    key = 'page_id_url_pid:'+reverse_id+'_l:'+str(lang)+'_type:absolute_url'
    url = cache.get(key)
    if not url:
        try:
            page = Page.objects.get(reverse_id=reverse_id)
        except:
            if settings.DEBUG:
                raise
            else:
                site = Site.objects.get_current()
                send_mail(_('Reverse ID not found on %(domain)s') % {'domain':site.domain},
                          _("A page_id_url template tag didn't found a page with the reverse_id %(reverse_id)s\n"
                            "The url of the page was: http://%(host)s%(path)s")
                            % {'reverse_id':reverse_id, 'host':request.host, 'path':request.path},
                          settings.DEFAULT_FROM_EMAIL,
                          settings.MANAGERS, 
                          fail_silently=True)

        url = page.get_absolute_url(language=lang)
        cache.set(key, url, settings.CMS_CONTENT_CACHE_DURATION)
    if url:
        return {'content':url}
    return {'content':''}
page_id_url = register.inclusion_tag('cms/content.html', takes_context=True)(page_id_url)


def page_language_url(context, lang):
    """
    Displays the url of the current page in the defined language.
    You can set a language_changer function with the set_language_changer function in the utils.py if there is no page.
    This is needed if you have slugs in more than one language.
    """
    if not 'request' in context:
        return ''
    
    request = context['request']
    page = request.current_page
    if hasattr(request, "_language_changer"):
        url = "/%s" % lang + request._language_changer(lang)
    else:
        try:
            url = "/%s" % lang + page.get_absolute_url(language=lang)
        except:
            url = "/%s" % lang + request.path_info
    if url:
        return {'content':url}
    return {'content':''}
page_language_url = register.inclusion_tag('cms/content.html', takes_context=True)(page_language_url)


def language_chooser(context, template="cms/language_chooser.html"):
    """
    Displays a language chooser
    """
    if not 'request' in context:
        return ''
    
    request = context['request']
    languages = settings.LANGUAGES
    lang = get_language_from_request(request, request.current_page)
    context.update(locals())
    return context
language_chooser = register.inclusion_tag('cms/dummy.html', takes_context=True)(language_chooser)

def do_placeholder(parser, token):
    error_string = '%r tag requires three arguments' % token.contents[0]
    try:
        # split_contents() knows not to split quoted strings.
        bits = token.split_contents()
    except ValueError:
        raise template.TemplateSyntaxError(error_string)
    if len(bits) == 2:
        #tag_name, name
        return PlaceholderNode(bits[1])
    elif len(bits) == 3:
        #tag_name, name, widget
        return PlaceholderNode(bits[1], bits[2])
    else:
        raise template.TemplateSyntaxError(error_string)

class PlaceholderNode(template.Node):
    """This template node is used to output page content and
    is also used in the admin to dynamicaly generate input fields.
    
    eg: {% placeholder content-type-name page-object widget-name %}
    
    Keyword arguments:
    content-type-name -- the content type you want to show/create
    page-object -- the page object
    widget-name -- the widget name you want into the admin interface. Take
        a look into pages.admin.widgets to see which widgets are available.
    """
    def __init__(self, name, plugins=None):
        self.name = name.lower()
        if plugins:
            self.plugins = plugins
        else:
            self.plugins = []
        

    def render(self, context):
        if not 'request' in context:
            return ''
        l = get_language_from_request(context['request'])
        request = context['request']
        page = request.current_page
        plugins = CMSPlugin.objects.filter(page=page, language=l, placeholder__iexact=self.name, parent__isnull=True).order_by('position').select_related()
        c = ""
        for plugin in plugins:
            c += plugin.render_plugin(context, self.name)
        return c
        
    def __repr__(self):
        return "<Placeholder Node: %s>" % self.name

<<<<<<< HEAD
register.tag('placeholder', do_placeholder)
=======
register.tag('placeholder', do_placeholder)

def do_page_attribute(parser, token):
    error_string = '%r tag requires one argument' % token.contents[0]
    try:
        # split_contents() knows not to split quoted strings.
        bits = token.split_contents()
    except ValueError:
        raise template.TemplateSyntaxError(error_string)
    if len(bits) == 2:
        #tag_name, name
        return PageAttributeNode(bits[1])
    else:
        raise template.TemplateSyntaxError(error_string)

class PageAttributeNode(template.Node):
    """This template node is used to output attribute from page such
    as its title and slug.
    
    eg: {% page attribute field-name %}
    
    Keyword arguments:
    field-name -- the name of the field to output. One of "title",
    "slug", "meta_description" or "meta_keywords"
    """
    def __init__(self, name):
        self.name = name.lower()

    def render(self, context):
        if not 'request' in context:
            return ''
        l = get_language_from_request(context['request'])
        request = context['request']
        page = request.current_page
        if page and self.name in ["title","slug","meta_description","meta_keywords"]:
            t = Title.objects.get_title(page, l, True)
            return getattr(t,self.name)
        else:
            return ''
        
    def __repr__(self):
        return "<PageAttribute Node: %s>" % self.name

register.tag('page_attribute', do_page_attribute)

def clean_admin_list_filter(cl, spec):
    """
    used in admin to display only these users that have actually edited a page and not everybody
    """
    choices = sorted(list(spec.choices(cl)), key=lambda k: k['query_string'])
    query_string = None
    unique_choices = []
    for choice in choices:
        if choice['query_string'] != query_string:
            unique_choices.append(choice)
            query_string = choice['query_string']
    return {'title': spec.title(), 'choices' : unique_choices}
clean_admin_list_filter = register.inclusion_tag('admin/filter.html')(clean_admin_list_filter)


def show_placeholder_by_id(context, placeholder_name, reverse_id, lang=None):
    """
    Show the content of a page with a placeholder name and a reverse id in the right language
    This is mostly used if you want to have static content in a template of a page (like a footer)
    """
    request = context.get('request', False)
    if not request:
        return {'content':''}
    if lang is None:
        lang = get_language_from_request(request)
    key = 'show_placeholder_by_id_pid:'+reverse_id+'placeholder:'+placeholder_name+'_l:'+str(lang)
    content = cache.get(key)
    if not content:
        try:
            page = Page.objects.get(reverse_id=reverse_id)
        except:
            if settings.DEBUG:
                raise
            else:
                site = Site.objects.get_current()
                send_mail(_('Reverse ID not found on %(domain)s') % {'domain':site.domain},
                          _("A show_placeholder_by_id template tag didn't found a page with the reverse_id %(reverse_id)s\n"
                            "The url of the page was: http://%(host)s%(path)s") %
                            {'reverse_id':reverse_id, 'host':request.host, 'path':request.path},
                          settings.DEFAULT_FROM_EMAIL,
                          settings.MANAGERS,
                          fail_silently=True)

        plugins = CMSPlugin.objects.filter(page=page, language=lang, placeholder__iexact=placeholder_name, parent__isnull=True).order_by('position').select_related()
        content = ""
        for plugin in plugins:
            content += plugin.render_plugin(context, placeholder_name)

    cache.set(key, content, settings.CMS_CONTENT_CACHE_DURATION)

    if content:
        return {'content':mark_safe(content)}
    return {'content':''}
show_placeholder_by_id = register.inclusion_tag('cms/content.html', takes_context=True)(show_placeholder_by_id)

>>>>>>> 53376d9e
<|MERGE_RESOLUTION|>--- conflicted
+++ resolved
@@ -361,9 +361,6 @@
     def __repr__(self):
         return "<Placeholder Node: %s>" % self.name
 
-<<<<<<< HEAD
-register.tag('placeholder', do_placeholder)
-=======
 register.tag('placeholder', do_placeholder)
 
 def do_page_attribute(parser, token):
@@ -462,6 +459,4 @@
     if content:
         return {'content':mark_safe(content)}
     return {'content':''}
-show_placeholder_by_id = register.inclusion_tag('cms/content.html', takes_context=True)(show_placeholder_by_id)
-
->>>>>>> 53376d9e
+show_placeholder_by_id = register.inclusion_tag('cms/content.html', takes_context=True)(show_placeholder_by_id)