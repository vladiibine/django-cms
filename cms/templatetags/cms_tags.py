--- conflicted
+++ resolved
@@ -470,16 +470,6 @@
         # one to use in this block? They both seem to return the same thing.
         try:
             from django.core.urlresolvers import reverse
-<<<<<<< HEAD
-            # attempt to retrieve the localized path/slug and return
-            url = reverse('pages-root')+lang+"/"+page.get_slug(lang, fallback=False)
-        except:
-            # no localized path/slug. 
-            url = None
-    if url:
-        return {'content':url}
-    return {'content':''}
-=======
             root = reverse('pages-root')
             url = page.get_absolute_url(language=lang, fallback=False)
             url = root + lang + "/" + url[len(root):] 
@@ -487,7 +477,6 @@
             # no localized path/slug. 
             url = ''
     return {'content':url}
->>>>>>> c1618783
 page_language_url = register.inclusion_tag('cms/content.html', takes_context=True)(page_language_url)
 
 
